--- conflicted
+++ resolved
@@ -879,14 +879,10 @@
                 }
                 data_array.push_back(item);
             } catch (const nlohmann::json::parse_error&) {
-<<<<<<< HEAD
-                data_array.push_back(record);
-=======
                 nlohmann::json item;
                 item["value"] = record;
                 item["source"] = dataSourceToString(DataSource::API);
                 data_array.push_back(item);
->>>>>>> ee7cafd2
             }
         }
 
@@ -917,12 +913,6 @@
 
         if (root.contains("data") && root["data"].is_array()) {
             for (const auto& item : root["data"]) {
-<<<<<<< HEAD
-                if (item.is_string()) {
-                    data.push_back(item.get<std::string>());
-                } else {
-                    data.push_back(item.dump());
-=======
                 if (!item.is_object()) {
                     spdlog::warn("Skipping non-object cache entry in {}", cache_path);
                     continue;
@@ -934,7 +924,6 @@
                 if (stringToDataSource(item["source"].get<std::string>()) == DataSource::UNKNOWN) {
                     spdlog::warn("Unrecognized source in {}", cache_path);
                     continue;
->>>>>>> ee7cafd2
                 }
                 data.push_back(item.dump());
             }
