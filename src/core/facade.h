--- conflicted
+++ resolved
@@ -6,10 +6,6 @@
 
 #include "core/pattern.h"
 #include "candle_data.h"
-<<<<<<< HEAD
-#include "core/result_types.h"
-=======
->>>>>>> 62501378
 #include "util/memory_tier_manager.hpp"
 
 // The Engine Facade - The Brain That the API Layer Observes
