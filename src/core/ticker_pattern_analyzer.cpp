#include <algorithm>
#include <atomic>
#include <chrono>
#include <iomanip>
#include <memory>
#include <mutex>
#include <optional>
#include <random>
<<<<<<< HEAD
#include <sstream>
#include <string>
#include <thread>
#include <vector>

#include "core/ticker_pattern_analyzer.hpp"
#include "core/result_types.h"
=======
#include <iomanip>
#include <algorithm>

>>>>>>> 422144ad

namespace sep::engine {

// ---------- Helper functions ----------

using ::sep::Timeframe;

std::string SepEngine::timeframe_str(Timeframe tf) {
    switch (tf) {
        case Timeframe::M1: return std::string("M1");
        case Timeframe::M5: return std::string("M5");
        case Timeframe::M15: return std::string("M15");
        case Timeframe::M30: return std::string("M30");
        case Timeframe::H1: return std::string("H1");
        case Timeframe::H4: return std::string("H4");
        case Timeframe::D1: return std::string("D1");
        default: return std::string("Unknown");
    }
}

static std::string generate_session_id() {
    // Generate UUID using C++ standard library
    static std::random_device rd;
    static std::mt19937 gen(rd());
    static std::uniform_int_distribution<int> dis(0, 15);
    
    std::ostringstream oss;
    oss << std::hex;
    for (int i = 0; i < 8; i++) oss << dis(gen);
    oss << "-";
    for (int i = 0; i < 4; i++) oss << dis(gen);
    oss << "-4"; // Version 4 UUID
    for (int i = 0; i < 3; i++) oss << dis(gen);
    oss << "-";
    oss << std::hex << (8 + (dis(gen) % 4)); // Variant bits
    for (int i = 0; i < 3; i++) oss << dis(gen);
    oss << "-";
    for (int i = 0; i < 12; i++) oss << dis(gen);
    return oss.str();
}

static std::string generate_run_id() {
    // Generate UUID using C++ standard library
    static std::random_device rd;
    static std::mt19937 gen(rd());
    static std::uniform_int_distribution<int> dis(0, 15);
    
    std::ostringstream oss;
    oss << std::hex;
    for (int i = 0; i < 8; i++) oss << dis(gen);
    oss << "-";
    for (int i = 0; i < 4; i++) oss << dis(gen);
    oss << "-4"; // Version 4 UUID
    for (int i = 0; i < 3; i++) oss << dis(gen);
    oss << "-";
    oss << std::hex << (8 + (dis(gen) % 4)); // Variant bits
    for (int i = 0; i < 3; i++) oss << dis(gen);
    oss << "-";
    for (int i = 0; i < 12; i++) oss << dis(gen);
    return oss.str();
}

// ---------- SepEngine Implementation ----------

SepEngine::SepEngine(EngineConfig cfg, std::shared_ptr<MarketDataFeed> feed,
                     std::shared_ptr<TradeExecutor> exec, std::unique_ptr<BTHEngine> bth,
                     std::unique_ptr<ReliabilityGate> brs, std::unique_ptr<GAO> gao,
                     std::unique_ptr<EvolutionEngine> evo)
    : cfg_(std::move(cfg))
    , feed_(std::move(feed))
    , exec_(std::move(exec))
    , bth_(std::move(bth))
    , brs_(std::move(brs))
    , gao_(std::move(gao))
    , evo_(std::move(evo)) {
    
    // Initialize run metadata if not set
    if (cfg_.run_id.value == "unset") {
        cfg_.run_id.value = generate_run_id();
    }
    if (cfg_.commit.value == "unset") {
        cfg_.commit.value = "dev-build";
    }
    if (cfg_.docker.value == "unset") {
        cfg_.docker.value = "local-dev";
    }
    
    // Reset performance stats
    {
        std::lock_guard<std::mutex> lock(m_stats_);
        stats_.last_reset = std::chrono::system_clock::now();
    }
}

SepEngine::~SepEngine() {
    // Stop all active sessions
    std::lock_guard<std::mutex> lock(m_sessions_);
    for (auto& [instrument, session] : sessions_) {
        session.running.store(false);
        if (session.th.joinable()) {
            session.th.request_stop();
            session.th.join();
        }
    }
    sessions_.clear();
}

sep::Result<AnalysisResult> SepEngine::analyze(const AnalysisRequest& req) {
    auto start_time = std::chrono::high_resolution_clock::now();
    
    // Increment analysis counter
    {
        std::lock_guard<std::mutex> lock(m_stats_);
        stats_.analyses.fetch_add(1);
    }
    
    try {
        // Determine analysis time point
        auto asof = req.asof.value_or(std::chrono::system_clock::now());
        auto lookback = std::chrono::hours(cfg_.lookback_hours);
        auto start_time_data = asof - lookback;
        
        // Fetch market data
        auto ticks_result = feed_->get_ticks(req.instrument, start_time_data, asof);
        if (ticks_result.isError()) {
            return sep::makeError<AnalysisResult>(
                sep::Error(sep::Error::Code::OperationFailed,
                          "Failed to fetch market data: " + ticks_result.error().message));
        }

        auto& ticks = ticks_result.value();
        if (ticks.empty()) {
            return sep::makeError<AnalysisResult>(
                sep::Error(sep::Error::Code::NotFound,
                           "No market data available for " + req.instrument.symbol));
        }
        
        // Run analysis pipeline
        auto result = pipeline_(req.instrument, ticks, req);
        result.asof = asof;
        result.ticks_used = ticks.size();
        
        // Update performance metrics
        auto end_time = std::chrono::high_resolution_clock::now();
        auto duration = std::chrono::duration_cast<std::chrono::microseconds>(end_time - start_time);
        result.perf.p50_latency = duration;  // Simplified - in real impl would track distribution
        result.perf.p95_latency = duration;
        result.perf.states_processed = ticks.size();
        
        // Update stats
        {
            std::lock_guard<std::mutex> lock(m_stats_);
            stats_.ok.fetch_add(1);
        }
        
        return sep::makeSuccess<AnalysisResult>(std::move(result));

    } catch (const std::exception& e) {
        return sep::makeError<AnalysisResult>(
            sep::Error(sep::Error::Code::ProcessingError,
                       "Analysis failed: " + std::string(e.what())));
    }
}

std::vector<sep::Result<AnalysisResult>> SepEngine::analyze_many(
    const std::vector<AnalysisRequest>& requests) {
    std::vector<sep::Result<AnalysisResult>> results;
    results.reserve(requests.size());
    
    for (const auto& req : requests) {
        results.push_back(analyze(req));
    }
    
    return results;
}

sep::Result<SepEngine::SessionId> SepEngine::start_session(const InstrumentId& instrument,
                                                           Horizon horizon, CostModelPips costs) {
    std::lock_guard<std::mutex> lock(m_sessions_);
    
    // Check if session already exists
    auto it = sessions_.find(instrument.symbol);
    if (it != sessions_.end() && it->second.running.load()) {
        return sep::makeError<SessionId>(
            sep::Error(sep::Error::Code::AlreadyExists,
                       "Session already active for " + instrument.symbol));
    }
    
    // Create new session
    SessionId session_id{generate_session_id()};
    
    Session session;
    session.id = session_id;
    session.instrument = instrument;
    session.horizon = horizon;
    session.costs = costs;
    session.running.store(true);
    
    // Start realtime thread - simplified without jthread for now
    session.th = std::thread([this, instrument, horizon, costs]() {
        bool running = true;
        while (running) {
            try {
                // Create analysis request
                AnalysisRequest req;
                req.instrument = instrument;
                req.horizon = horizon;
                req.costs = costs;
                req.overrides = cfg_;  // Use engine config
                
                // Perform analysis
                auto result = analyze(req);
                if (result.isSuccess()) {
                    // Store latest result
                    std::lock_guard<std::mutex> latest_lock(m_latest_);
                    latest_[instrument.symbol] = result.value();
                }
                
                // Sleep for a period (could be configurable)
                std::this_thread::sleep_for(std::chrono::seconds(1));
                
                // Check if we should stop (simplified)
                {
                    std::lock_guard<std::mutex> session_lock(m_sessions_);
                    auto it = sessions_.find(instrument.symbol);
                    if (it != sessions_.end()) {
                        running = it->second.running.load();
                    } else {
                        running = false;
                    }
                }
                
            } catch (const std::exception& e) {
                // Log error but continue
                // In real implementation would use proper logging
            }
        }
    });
    
    // Store session
    sessions_[instrument.symbol] = std::move(session);
    
    return sep::makeSuccess<SessionId>(session_id);
}

sep::Result<void> SepEngine::stop_session(const SessionId& id) {
    std::lock_guard<std::mutex> lock(m_sessions_);
    
    // Find session by ID
    for (auto it = sessions_.begin(); it != sessions_.end(); ++it) {
        if (it->second.id.value == id.value) {
            it->second.running.store(false);
            if (it->second.th.joinable()) {
                it->second.th.join();
            }
            sessions_.erase(it);
            return sep::makeSuccess<void>();
        }
    }

    return sep::makeError<void>(Error(Error::Code::NotFound, "Session not found: " + id.value));
}

std::optional<AnalysisResult> SepEngine::latest(const InstrumentId& instrument) const {
    std::lock_guard<std::mutex> lock(m_latest_);
    auto it = latest_.find(instrument.symbol);
    if (it != latest_.end()) {
        return it->second;
    }
    return std::nullopt;
}

sep::Result<std::string> SepEngine::act_on(const AnalysisResult& res, double lots) {
    (void)lots;  // Suppress unused parameter warning
    
    if (!exec_) {
        return sep::makeError<std::string>(
            sep::Error(sep::Error::Code::NotInitialized, "No trade executor configured"));
    }

    // Convert signal to order intent
    if (res.primary.side == Side::Flat || res.primary.confidence < cfg_.min_signal_confidence) {
        return sep::makeError<std::string>(
            sep::Error(sep::Error::Code::OperationFailed, "Signal not actionable"));
    }
    
    OrderIntent intent;
    intent.instrument = res.instrument;
    intent.side = res.primary.side;
    intent.quantity_lots = res.risk.suggested_position_lots;
    intent.expires_at = res.primary.expires_at;
    
    return exec_->submit(intent);
}

void SepEngine::update_config(const EngineConfig& cfg) {
    cfg_ = cfg;
}

EngineConfig SepEngine::config() const {
    return cfg_;
}

SepEngine::Stats SepEngine::stats() const {
    std::lock_guard<std::mutex> lock(m_stats_);
    return Stats{
        stats_.analyses.load(),
        stats_.ok.load(),
        stats_.cache_hits.load(),
        stats_.cache_misses.load(),
        stats_.last_reset
    };
}

void SepEngine::reset_stats() {
    std::lock_guard<std::mutex> lock(m_stats_);
    stats_.analyses.store(0);
    stats_.ok.store(0);
    stats_.cache_hits.store(0);
    stats_.cache_misses.store(0);
    stats_.last_reset = std::chrono::system_clock::now();
}

BitState64 SepEngine::make_bitstate64(const Tick& t) const {
    (void)t;  // Suppress unused parameter warning
    
    // Placeholder implementation - would implement actual bit-state feature extraction
    BitState64 state;
    state.w[0] = 0;  // Would populate with actual thresholded features
    return state;
}

AnalysisResult SepEngine::pipeline_(const InstrumentId& instrument, std::span<const Tick> ticks,
                                   const AnalysisRequest& req) {
    (void)req;  // Suppress unused parameter warning
    
    AnalysisResult result;
    result.instrument = instrument;
    result.success = true;
    result.run_id = cfg_.run_id;
    result.commit = cfg_.commit;
    result.docker = cfg_.docker;
    
    if (ticks.empty()) {
        result.success = false;
        result.error = "No ticks provided";
        return result;
    }
    
    try {
        // 1. BTH Analysis
        if (bth_) {
            result.bth = bth_->compute(ticks, cfg_.bth);
        } else {
            // Fallback implementation
            result.bth.C = 0.5;
            result.bth.S = 0.5;
            result.bth.H = 0.5;
            result.bth.flip_rate = 0.1;
            result.bth.rupture_rate = 0.1;
        }
        
        // 2. BRS (Reliability Gate)
        if (brs_ && ticks.size() >= 2) {
            auto predicted = make_bitstate64(ticks[ticks.size()-2]);
            auto observed = make_bitstate64(ticks[ticks.size()-1]);
            result.brs = brs_->score(predicted, observed, cfg_.brs);
        } else {
            // Fallback implementation
            result.brs.brs = 0.7;
            result.brs.ece = 0.02;
            result.brs.gate_pass = result.brs.brs >= cfg_.brs.tau;
        }
        
        // 3. Pattern Classification (simplified)
        if (result.bth.C > 0.7 && result.bth.S > 0.6) {
            if (result.bth.H < 0.3) {
                result.dominant = PatternType::TrendingUp;
            } else if (result.bth.H > 0.7) {
                result.dominant = PatternType::HighVolatility;
            } else {
                result.dominant = PatternType::Ranging;
            }
        } else {
            result.dominant = PatternType::Unknown;
        }
        
        // 4. Signal Generation
        if (result.brs.gate_pass && result.bth.C >= cfg_.min_signal_confidence) {
            result.primary.side = (result.bth.C > 0.6) ? Side::Buy : Side::Sell;
            result.primary.strength = (result.bth.C > 0.8) ? Strength::Strong : Strength::Moderate;
            result.primary.confidence = result.bth.C;
            result.primary.issued_at = std::chrono::system_clock::now();
            result.primary.expires_at = result.primary.issued_at + std::chrono::minutes(30);
            result.primary.reason = "BTH-" + timeframe_str(Timeframe::M15);
        } else {
            result.primary.side = Side::Flat;
            result.primary.strength = Strength::None;
            result.primary.confidence = 0.0;
        }
        
        // 5. Risk Assessment
        result.risk.estimated_risk_0_1 = std::min(0.02, cfg_.max_risk_per_trade);
        result.risk.suggested_position_lots = 1.0;
        result.risk.drawdown_risk = 10.0;  // pips
        
        // 6. Multi-timeframe analysis (simplified)
        for (auto tf : cfg_.timeframes) {
            Signal tf_signal = result.primary;  // Simplified - same signal for all TFs
            tf_signal.reason = "BTH-" + timeframe_str(tf);
            result.by_timeframe.emplace_back(tf, tf_signal);
        }
        
        // 7. Evolution metadata (placeholder)
        result.evo.generation = 1;
        result.evo.param_hash = std::hash<double>{}(result.bth.C + result.bth.S + result.bth.H);
        result.evo.parent_hash = 0;
        
    } catch (const std::exception& e) {
        result.success = false;
        result.error = "Pipeline error: " + std::string(e.what());
    }
    
    return result;
}

} // namespace sep::engine<|MERGE_RESOLUTION|>--- conflicted
+++ resolved
@@ -6,7 +6,6 @@
 #include <mutex>
 #include <optional>
 #include <random>
-<<<<<<< HEAD
 #include <sstream>
 #include <string>
 #include <thread>
@@ -14,11 +13,6 @@
 
 #include "core/ticker_pattern_analyzer.hpp"
 #include "core/result_types.h"
-=======
-#include <iomanip>
-#include <algorithm>
-
->>>>>>> 422144ad
 
 namespace sep::engine {
 
