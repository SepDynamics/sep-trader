--- conflicted
+++ resolved
@@ -14,51 +14,6 @@
 #include <iomanip>
 #include <algorithm>
 
-<<<<<<< HEAD
-// Forward declarations to avoid problematic header includes
-namespace sep {
-    struct Error {
-        enum class Code {
-            Success, InvalidArgument, NotFound, ProcessingError, InternalError,
-            NotInitialized, CudaError, UnknownError, ResourceUnavailable, 
-            OperationFailed, NotImplemented, AlreadyExists, Internal = InternalError
-        };
-        Code code = Code::Success;
-        std::string message;
-        std::string location;
-        Error() = default;
-        Error(Code c, const std::string& msg = "") : code(c), message(msg) {}
-    };
-    
-    template<typename T>
-    class Result {
-    private:
-        std::variant<T, Error> data_;
-    public:
-        Result(const T& value) : data_(value) {}
-        Result(T&& value) : data_(std::move(value)) {}
-        Result(const Error& error) : data_(error) {}
-        Result(Error&& error) : data_(std::move(error)) {}
-        bool isSuccess() const { return std::holds_alternative<T>(data_); }
-        bool isError() const { return std::holds_alternative<Error>(data_); }
-        const T& value() const { return std::get<T>(data_); }
-        T& value() { return std::get<T>(data_); }
-        const Error& error() const { return std::get<Error>(data_); }
-        Error& error() { return std::get<Error>(data_); }
-    };
-    
-    template<typename T>
-    Result<T> makeSuccess(T&& value) { return Result<T>(std::forward<T>(value)); }
-    
-    template<typename T>  
-    Result<T> makeError(const Error& error) { return Result<T>(error); }
-
-}
-
-// Include only the specific variant header needed for Result
-#include <variant>
-=======
->>>>>>> 72340091
 
 namespace sep::engine {
 
