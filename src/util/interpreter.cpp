--- conflicted
+++ resolved
@@ -48,8 +48,6 @@
         }
     }
     
-<<<<<<< HEAD
-=======
     // Helper function to get trading data from Valkey
     double get_valkey_trading_metric(const std::string& metric_key, double fallback_value = 0.0) {
         try {
@@ -68,7 +66,6 @@
         return fallback_value;
     }
     
->>>>>>> 14fc6bac
     // Helper function to check market session status using real-time data
     bool is_market_open() {
         try {
@@ -1693,8 +1690,6 @@
         return "historical_data_" + instrument + "_" + timeframe; // Fallback
     };
     
-<<<<<<< HEAD
-=======
     // Strategy performance tracking
     builtins_["log_trade_result"] = [](const std::vector<Value>& args) -> Value {
         if (args.size() < 3) {
@@ -1719,7 +1714,6 @@
         return 0.0;
     };
     
->>>>>>> 14fc6bac
     // String length function for DSL pattern names
     builtins_["len"] = [](const std::vector<Value>& args) -> Value {
         if (args.size() != 1) {
