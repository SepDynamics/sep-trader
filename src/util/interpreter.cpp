#include "util/interpreter.h"

#include <algorithm>
#include <cmath>
#include <cstdlib>
#include <iostream>
#include <regex>
#include <stdexcept>
#include <vector>
#include <chrono>

#include "core/facade.h"
#include "core/pattern_metric_engine.h"
#include "util/redis_manager.h"

namespace {
    // Helper function to get configuration value from engine facade
    std::string get_config_string(const std::string& param_name, const std::string& default_value = "") {
        try {
            auto& engine = sep::engine::EngineFacade::getInstance();
            sep::engine::ConfigGetRequest config_request;
            config_request.parameter_name = param_name;
            sep::engine::ConfigResponse config_response;
            auto config_result = engine.getEngineConfig(config_request, config_response);
            if (config_result.isSuccess()) {
                return config_response.value_string;
            }
        } catch (...) {
            // Fall through to return default value
        }
        return default_value;
    }
    
    // Helper function to get configuration value as boolean from engine facade
    bool get_config_bool(const std::string& param_name, bool default_value = false) {
        std::string str_value = get_config_string(param_name, default_value ? "true" : "false");
        return str_value == "true" || str_value == "1";
    }
    
    // Helper function to get configuration value as double from engine facade
    double get_config_double(const std::string& param_name, double default_value = 0.0) {
        std::string str_value = get_config_string(param_name, std::to_string(default_value));
        try {
            return std::stod(str_value);
        } catch (...) {
            return default_value;
        }
    }
    
<<<<<<< HEAD
    // Helper function to get trading data from Valkey
    double get_valkey_trading_metric(const std::string& metric_key, double fallback_value = 0.0) {
        try {
            auto redis_manager = sep::persistence::createRedisManager();
            if (!redis_manager || !redis_manager->isConnected()) {
                std::cout << "ℹ️  INFO: Valkey not connected, returning fallback for " << metric_key << std::endl;
                return fallback_value;
            }

            // Real trading metrics retrieval is not yet implemented.
            // Avoid generating synthetic values to prevent misleading data.
        } catch (const std::exception& e) {
            std::cout << "⚠️  Warning: Error accessing Valkey for " << metric_key << ": " << e.what() << std::endl;
        }

        return fallback_value;
    }
    
=======
>>>>>>> 44742366
    // Helper function to check market session status using real-time data
    bool is_market_open() {
        try {
            auto now = std::chrono::system_clock::now();
            auto time_t = std::chrono::system_clock::to_time_t(now);
            auto* utc_tm = std::gmtime(&time_t);
            
            // Forex market is open 24/5 (Monday 00:00 UTC to Friday 22:00 UTC)
            int day_of_week = utc_tm->tm_wday;  // 0=Sunday, 1=Monday, etc.
            int hour = utc_tm->tm_hour;
            
            // Market closed on weekends
            if (day_of_week == 0 || day_of_week == 6) return false;
            
            // Market closed Friday 22:00 UTC to Monday 00:00 UTC
            if ((day_of_week == 5 && hour >= 22) || (day_of_week == 1 && hour < 0)) return false;
            
            return true;
        } catch (...) {
            return true;  // Default to open if calculation fails
        }
    }
    
    // Helper function to get configuration value as int from engine facade
    int get_config_int(const std::string& param_name, int default_value = 0) {
        std::string str_value = get_config_string(param_name, std::to_string(default_value));
        try {
            return std::stoi(str_value);
        } catch (...) {
            return default_value;
        }
    }
    
    // Helper function to format error messages with placeholders
    std::string format_error_message(const std::string& template_str,
                                     const std::unordered_map<std::string, std::string>& replacements) {
        std::string result = template_str;
        for (const auto& [key, value] : replacements) {
            std::string placeholder = "{" + key + "}";
            size_t pos = result.find(placeholder);
            while (pos != std::string::npos) {
                result.replace(pos, placeholder.length(), value);
                pos = result.find(placeholder, pos + value.length());
            }
        }
        return result;
    }
}

namespace dsl::runtime {

// Environment implementation
void Environment::define(const std::string& name, const Value& value) {
    variables_[name] = value;
}

Value Environment::get(const std::string& name) {
    if (variables_.find(name) != variables_.end()) {
        return variables_[name];
    }
    
    if (enclosing_ != nullptr) {
        return enclosing_->get(name);
    }
    
    throw std::runtime_error("Undefined variable '" + name + "'.");
}

void Environment::assign(const std::string& name, const Value& value) {
    if (variables_.find(name) != variables_.end()) {
        variables_[name] = value;
        return;
    }
    
    if (enclosing_ != nullptr) {
        enclosing_->assign(name, value);
        return;
    }
    
    throw std::runtime_error("Undefined variable '" + name + "'.");
}

// Interpreter implementation
Interpreter::Interpreter() : environment_(&globals_), program_(nullptr) {
    register_builtins();
}

void Interpreter::register_builtins() {
    auto& engine = sep::engine::EngineFacade::getInstance();
    // AGI Engine Bridge Functions - Simple implementations
    builtins_["engine::measure_coherence"] = [this, &engine](const std::vector<Value>& args) -> Value {
        if (args.empty()) {
            throw std::runtime_error("measure_coherence requires a pattern_id argument");
        }

        sep::engine::PatternAnalysisRequest request;
        try {
            request.pattern_id = std::any_cast<std::string>(args[0]);
        } catch (const std::bad_any_cast&) {
            throw std::runtime_error("Invalid argument type for measure_coherence");
        }

        sep::engine::PatternAnalysisResponse response;
        auto result = engine.analyzePattern(request, response);

        if (result.isSuccess()) {
            return response.pattern.coherence;
        } else {
            throw std::runtime_error("Engine call failed for measure_coherence");
        }
    };
    
    // REAL Trading Functions - Your actual working engine
    builtins_["engine::run_pme_testbed"] = [](const std::vector<Value>& args) -> Value {
        std::cout << "DSL: Running REAL PME testbed analysis..." << std::endl;
        
        if (args.empty()) {
            throw std::runtime_error("run_pme_testbed requires a data file path argument");
        }

        std::string data_file;
        try {
            data_file = std::any_cast<std::string>(args[0]);
        } catch (const std::bad_any_cast&) {
            throw std::runtime_error("Invalid argument type for run_pme_testbed");
        }
        
        std::string cmd = "timeout 30 ./_sep/testbed/pme_testbed_phase2 " + data_file + " 2>/dev/null | tail -5";
        
        int result = std::system(cmd.c_str());
        if (result == 0) {
            std::cout << "DSL: Real trading analysis completed successfully" << std::endl;
            return 1.0;  // Success
        } else {
            std::cout << "DSL: Trading analysis failed" << std::endl;
            return 0.0;  // Failure
        }
    };
    
    builtins_["engine::get_trading_accuracy"] = [this, &engine](const std::vector<Value>& args) -> Value {
        sep::engine::TradingAccuracyRequest request;
        request.confidence_level = 0.5; // Default confidence level
        if (!args.empty()) {
            try {
                request.confidence_level = std::any_cast<double>(args[0]);
            } catch (const std::bad_any_cast&) {
                // Ignore non-double arguments
            }
        }

        sep::engine::TradingAccuracyResponse response;
        auto result = engine.getTradingAccuracy(request, response);

        if (result.isSuccess()) {
            return response.accuracy;
        } else {
            throw std::runtime_error("Engine call failed for get_trading_accuracy");
        }
    };
    
    builtins_["engine::get_high_confidence_accuracy"] = [this, &engine](const std::vector<Value>& args) -> Value {
        sep::engine::TradingAccuracyRequest request;
        request.confidence_level = 0.85; // High confidence level
        if (!args.empty()) {
            try {
                request.confidence_level = std::any_cast<double>(args[0]);
            } catch (const std::bad_any_cast&) {
                // Ignore non-double arguments
            }
        }

        sep::engine::TradingAccuracyResponse response;
        auto result = engine.getTradingAccuracy(request, response);

        if (result.isSuccess()) {
            return response.accuracy;
        } else {
            throw std::runtime_error("Engine call failed for get_high_confidence_accuracy");
        }
    };
    
    builtins_["fetch_live_oanda_data"] = [](const std::vector<Value>&) -> Value {
        std::cout << "DSL: Fetching LIVE data from your OANDA account..." << std::endl;

        // Use the production data_downloader with real API credentials
        std::string cmd = "source ./config/OANDA.env && timeout 60 ./build/src/apps/data_downloader";

        int result = std::system(cmd.c_str());
        if (result == 0) {
            std::cout << "DSL: Successfully fetched live OANDA data" << std::endl;
            return 1.0;  // Success
        } else {
            std::cout << "DSL: Failed to fetch OANDA data (check your API key/connection)" << std::endl;
            return 0.0;  // Failure
        }
    };

    builtins_["qfh_analyze"] = [this, &engine](const std::vector<Value>& args) -> Value {
        if (args.empty()) {
            throw std::runtime_error("qfh_analyze requires a pattern_id argument");
        }

        sep::engine::BitExtractionRequest extract_request;
        try {
            extract_request.pattern_id = std::any_cast<std::string>(args[0]);
        } catch (const std::bad_any_cast&) {
            throw std::runtime_error("Invalid argument type for qfh_analyze");
        }

        sep::engine::BitExtractionResponse extract_response;
        auto extract_result = engine.extractBits(extract_request, extract_response);

        if (!extract_result.isSuccess() || !extract_response.success) {
            throw std::runtime_error("Failed to extract bitstream for qfh_analyze");
        }

        sep::engine::QFHAnalysisRequest qfh_request;
        qfh_request.bitstream = extract_response.bitstream;

        sep::engine::QFHAnalysisResponse qfh_response;
        auto qfh_result = engine.qfhAnalyze(qfh_request, qfh_response);

        if (qfh_result.isSuccess()) {
            return qfh_response.coherence;
        } else {
            throw std::runtime_error("Engine call failed for qfh_analyze");
        }
    };
    
    builtins_["measure_stability"] = [this, &engine](const std::vector<Value>& args) -> Value {
        if (args.empty()) {
            throw std::runtime_error("measure_stability requires a pattern_id argument");
        }

        sep::engine::PatternAnalysisRequest request;
        try {
            request.pattern_id = std::any_cast<std::string>(args[0]);
        } catch (const std::bad_any_cast&) {
            throw std::runtime_error("Invalid argument type for measure_stability");
        }

        sep::engine::PatternAnalysisResponse response;
        auto result = engine.analyzePattern(request, response);

        if (result.isSuccess()) {
            return response.pattern.quantum_state.stability;
        } else {
            throw std::runtime_error("Engine call failed for measure_stability");
        }
    };
    
    builtins_["measure_entropy"] = [this, &engine](const std::vector<Value>& args) -> Value {
        std::cout << "DSL: Calling real measure_entropy with " << args.size() << " arguments" << std::endl;
        
        sep::engine::PatternAnalysisRequest request;
        if (!args.empty()) {
            try {
                request.pattern_id = std::any_cast<std::string>(args[0]);
            } catch (const std::bad_any_cast&) {
                request.pattern_id = "entropy_pattern";
            }
        }
        
        // Set default values that can be overridden by additional arguments
        request.analysis_depth = 2;
        request.include_relationships = false;
        
        // Check for additional arguments to override defaults
        if (args.size() > 1) {
            try {
                request.analysis_depth = static_cast<int>(std::any_cast<double>(args[1]));
            } catch (const std::bad_any_cast&) {
                // Keep default value if argument is not a number
            }
        }
        
        if (args.size() > 2) {
            try {
                request.include_relationships = std::any_cast<bool>(args[2]);
            } catch (const std::bad_any_cast&) {
                // Keep default value if argument is not a boolean
            }
        }
        
        sep::engine::PatternAnalysisResponse response;
        auto result = engine.analyzePattern(request, response);
        
        if (result.isSuccess()) {
            std::cout << "Real entropy from engine: " << response.entropy << std::endl;
            return static_cast<double>(response.entropy);
        } else {
            throw std::runtime_error("Engine call failed for measure_entropy");
        }
    };
    
    builtins_["extract_bits"] = [this, &engine](const std::vector<Value>& args) -> Value {
        std::cout << "DSL: Calling real extract_bits with " << args.size() << " arguments" << std::endl;
        
        sep::engine::BitExtractionRequest request;
        if (!args.empty()) {
            try {
                request.pattern_id = std::any_cast<std::string>(args[0]);
            } catch (const std::bad_any_cast&) {
                throw std::runtime_error("extract_bits requires a string pattern_id argument");
            }
        } else {
            throw std::runtime_error("extract_bits requires a pattern_id argument");
        }
        
        sep::engine::BitExtractionResponse response;
        auto result = engine.extractBits(request, response);
        
        if (result.isSuccess() && response.success) {
            // Convert bitstream to string for DSL use
            std::string bitstream_str;
            for (uint8_t bit : response.bitstream) {
                bitstream_str += (bit ? '1' : '0');
            }
            return bitstream_str;
        } else {
            throw std::runtime_error("Engine call failed for extract_bits");
        }
    };
    
    builtins_["manifold_optimize"] = [&engine](const std::vector<Value>& args) -> Value {
        if (args.size() < 3) {
            throw std::runtime_error("manifold_optimize expects pattern_id, target_coherence, target_stability");
        }
        
        sep::engine::ManifoldOptimizationRequest request;
        try {
            request.pattern_id = std::any_cast<std::string>(args[0]);
            request.target_coherence = static_cast<float>(std::any_cast<double>(args[1]));
            request.target_stability = static_cast<float>(std::any_cast<double>(args[2]));
        } catch (const std::bad_any_cast&) {
            throw std::runtime_error("Invalid arguments for manifold_optimize");
        }
        
        sep::engine::ManifoldOptimizationResponse response;
        auto result = engine.manifoldOptimize(request, response);
        
        if (result.isSuccess() && response.success) {
            return static_cast<double>(response.optimized_coherence);
        } else {
            throw std::runtime_error("Engine call failed for manifold_optimize");
        }
    };
    
    // Math functions
    builtins_["abs"] = [](const std::vector<Value>& args) -> Value {
        if (args.size() != 1) {
            throw std::runtime_error("abs() expects exactly 1 argument");
        }
        double value = std::any_cast<double>(args[0]);
        return std::abs(value);
    };
    
    builtins_["sqrt"] = [](const std::vector<Value>& args) -> Value {
        if (args.size() != 1) {
            throw std::runtime_error("sqrt() expects exactly 1 argument");
        }
        double value = std::any_cast<double>(args[0]);
        if (value < 0) {
            throw std::runtime_error("sqrt() of negative number");
        }
        return std::sqrt(value);
    };
    
    builtins_["min"] = [](const std::vector<Value>& args) -> Value {
        if (args.size() != 2) {
            throw std::runtime_error("min() expects exactly 2 arguments");
        }
        double a = std::any_cast<double>(args[0]);
        double b = std::any_cast<double>(args[1]);
        return std::min(a, b);
    };
    
    builtins_["max"] = [](const std::vector<Value>& args) -> Value {
        if (args.size() != 2) {
            throw std::runtime_error("max() expects exactly 2 arguments");
        }
        double a = std::any_cast<double>(args[0]);
        double b = std::any_cast<double>(args[1]);
        return std::max(a, b);
    };
    
    // Trigonometric functions
    builtins_["sin"] = [](const std::vector<Value>& args) -> Value {
        if (args.size() != 1) {
            throw std::runtime_error("sin() expects exactly 1 argument");
        }
        double value = std::any_cast<double>(args[0]);
        return std::sin(value);
    };
    
    builtins_["cos"] = [](const std::vector<Value>& args) -> Value {
        if (args.size() != 1) {
            throw std::runtime_error("cos() expects exactly 1 argument");
        }
        double value = std::any_cast<double>(args[0]);
        return std::cos(value);
    };
    
    builtins_["tan"] = [](const std::vector<Value>& args) -> Value {
        if (args.size() != 1) {
            throw std::runtime_error("tan() expects exactly 1 argument");
        }
        double value = std::any_cast<double>(args[0]);
        return std::tan(value);
    };
    
    builtins_["asin"] = [](const std::vector<Value>& args) -> Value {
        if (args.size() != 1) {
            throw std::runtime_error("asin() expects exactly 1 argument");
        }
        double value = std::any_cast<double>(args[0]);
        if (value < -1.0 || value > 1.0) {
            throw std::runtime_error("asin() argument out of domain [-1, 1]");
        }
        return std::asin(value);
    };
    
    builtins_["acos"] = [](const std::vector<Value>& args) -> Value {
        if (args.size() != 1) {
            throw std::runtime_error("acos() expects exactly 1 argument");
        }
        double value = std::any_cast<double>(args[0]);
        if (value < -1.0 || value > 1.0) {
            throw std::runtime_error("acos() argument out of domain [-1, 1]");
        }
        return std::acos(value);
    };
    
    builtins_["atan"] = [](const std::vector<Value>& args) -> Value {
        if (args.size() != 1) {
            throw std::runtime_error("atan() expects exactly 1 argument");
        }
        double value = std::any_cast<double>(args[0]);
        return std::atan(value);
    };
    
    builtins_["atan2"] = [](const std::vector<Value>& args) -> Value {
        if (args.size() != 2) {
            throw std::runtime_error("atan2() expects exactly 2 arguments");
        }
        double y = std::any_cast<double>(args[0]);
        double x = std::any_cast<double>(args[1]);
        return std::atan2(y, x);
    };
    
    // Exponential and logarithmic functions
    builtins_["exp"] = [](const std::vector<Value>& args) -> Value {
        if (args.size() != 1) {
            throw std::runtime_error("exp() expects exactly 1 argument");
        }
        double value = std::any_cast<double>(args[0]);
        return std::exp(value);
    };
    
    builtins_["log"] = [](const std::vector<Value>& args) -> Value {
        if (args.size() != 1) {
            throw std::runtime_error("log() expects exactly 1 argument");
        }
        double value = std::any_cast<double>(args[0]);
        if (value <= 0) {
            throw std::runtime_error("log() of non-positive number");
        }
        return std::log(value);
    };
    
    builtins_["log10"] = [](const std::vector<Value>& args) -> Value {
        if (args.size() != 1) {
            throw std::runtime_error("log10() expects exactly 1 argument");
        }
        double value = std::any_cast<double>(args[0]);
        if (value <= 0) {
            throw std::runtime_error("log10() of non-positive number");
        }
        return std::log10(value);
    };
    
    builtins_["log2"] = [](const std::vector<Value>& args) -> Value {
        if (args.size() != 1) {
            throw std::runtime_error("log2() expects exactly 1 argument");
        }
        double value = std::any_cast<double>(args[0]);
        if (value <= 0) {
            throw std::runtime_error("log2() of non-positive number");
        }
        return std::log2(value);
    };
    
    // Power functions
    builtins_["pow"] = [](const std::vector<Value>& args) -> Value {
        if (args.size() != 2) {
            throw std::runtime_error("pow() expects exactly 2 arguments");
        }
        double base = std::any_cast<double>(args[0]);
        double exponent = std::any_cast<double>(args[1]);
        return std::pow(base, exponent);
    };
    
    builtins_["cbrt"] = [](const std::vector<Value>& args) -> Value {
        if (args.size() != 1) {
            throw std::runtime_error("cbrt() expects exactly 1 argument");
        }
        double value = std::any_cast<double>(args[0]);
        return std::cbrt(value);
    };
    
    // Rounding and modular functions
    builtins_["floor"] = [](const std::vector<Value>& args) -> Value {
        if (args.size() != 1) {
            throw std::runtime_error("floor() expects exactly 1 argument");
        }
        double value = std::any_cast<double>(args[0]);
        return std::floor(value);
    };
    
    builtins_["ceil"] = [](const std::vector<Value>& args) -> Value {
        if (args.size() != 1) {
            throw std::runtime_error("ceil() expects exactly 1 argument");
        }
        double value = std::any_cast<double>(args[0]);
        return std::ceil(value);
    };
    
    builtins_["round"] = [](const std::vector<Value>& args) -> Value {
        if (args.size() != 1) {
            throw std::runtime_error("round() expects exactly 1 argument");
        }
        double value = std::any_cast<double>(args[0]);
        return std::round(value);
    };
    
    builtins_["trunc"] = [](const std::vector<Value>& args) -> Value {
        if (args.size() != 1) {
            throw std::runtime_error("trunc() expects exactly 1 argument");
        }
        double value = std::any_cast<double>(args[0]);
        return std::trunc(value);
    };
    
    builtins_["fmod"] = [](const std::vector<Value>& args) -> Value {
        if (args.size() != 2) {
            throw std::runtime_error("fmod() expects exactly 2 arguments");
        }
        double x = std::any_cast<double>(args[0]);
        double y = std::any_cast<double>(args[1]);
        if (y == 0) {
            throw std::runtime_error("fmod() division by zero");
        }
        return std::fmod(x, y);
    };
    
    // Mathematical constants
    builtins_["pi"] = [](const std::vector<Value>& args) -> Value {
        if (args.size() != 0) {
            throw std::runtime_error("pi() expects no arguments");
        }
        return M_PI;
    };
    
    builtins_["e"] = [](const std::vector<Value>& args) -> Value {
        if (args.size() != 0) {
            throw std::runtime_error("e() expects no arguments");
        }
        return M_E;
    };
    
    // Statistical functions (for variable number of arguments)
    builtins_["mean"] = [](const std::vector<Value>& args) -> Value {
        if (args.empty()) {
            throw std::runtime_error("mean() expects at least 1 argument");
        }
        double sum = 0.0;
        for (const auto& arg : args) {
            sum += std::any_cast<double>(arg);
        }
        return sum / args.size();
    };
    
    builtins_["sum"] = [](const std::vector<Value>& args) -> Value {
        if (args.empty()) {
            throw std::runtime_error("sum() expects at least 1 argument");
        }
        double sum = 0.0;
        for (const auto& arg : args) {
            sum += std::any_cast<double>(arg);
        }
        return sum;
    };
    
    builtins_["count"] = [](const std::vector<Value>& args) -> Value {
        return static_cast<double>(args.size());
    };
    
    builtins_["stddev"] = [](const std::vector<Value>& args) -> Value {
        if (args.size() < 2) {
            throw std::runtime_error("stddev() expects at least 2 arguments");
        }
        
        // Calculate mean
        double sum = 0.0;
        for (const auto& arg : args) {
            sum += std::any_cast<double>(arg);
        }
        double mean = sum / args.size();
        
        // Calculate variance
        double variance = 0.0;
        for (const auto& arg : args) {
            double val = std::any_cast<double>(arg);
            variance += (val - mean) * (val - mean);
        }
        variance /= (args.size() - 1); // Sample standard deviation
        
        return std::sqrt(variance);
    };
    
    builtins_["variance"] = [](const std::vector<Value>& args) -> Value {
        if (args.size() < 2) {
            throw std::runtime_error("variance() expects at least 2 arguments");
        }
        
        // Calculate mean
        double sum = 0.0;
        for (const auto& arg : args) {
            sum += std::any_cast<double>(arg);
        }
        double mean = sum / args.size();
        
        // Calculate variance
        double variance = 0.0;
        for (const auto& arg : args) {
            double val = std::any_cast<double>(arg);
            variance += (val - mean) * (val - mean);
        }
        return variance / (args.size() - 1); // Sample variance
    };
    
    builtins_["median"] = [](const std::vector<Value>& args) -> Value {
        if (args.empty()) {
            throw std::runtime_error("median() expects at least 1 argument");
        }
        
        // Convert to vector and sort
        std::vector<double> values;
        for (const auto& arg : args) {
            values.push_back(std::any_cast<double>(arg));
        }
        std::sort(values.begin(), values.end());
        
        size_t n = values.size();
        if (n % 2 == 0) {
            // Even number of elements - average of middle two
            return (values[n/2 - 1] + values[n/2]) / 2.0;
        } else {
            // Odd number of elements - middle element
            return values[n/2];
        }
    };

    builtins_["get_env"] = [](const std::vector<Value>& args) -> Value {
        if (args.size() != 1)
        {
            throw std::runtime_error("get_env() expects exactly 1 argument");
        }

        try
        {
            std::string env_name = std::any_cast<std::string>(args[0]);
            const char* env_value = std::getenv(env_name.c_str());

            if (env_value == nullptr || strlen(env_value) == 0)
            {
                Value result;
                result.emplace<bool>(false);
                return result;
            }

            Value result;
            result.emplace<std::string>(env_value);
            return result;
        }
        catch (const std::bad_any_cast&)
        {
            throw std::runtime_error("get_env() argument must be a string");
        }
    };

    builtins_["percentile"] = [](const std::vector<Value>& args) -> Value {
        if (args.size() < 2) {
            throw std::runtime_error("percentile() expects at least 2 arguments (percentile, values...)");
        }
        
        double p = std::any_cast<double>(args[0]);
        if (p < 0.0 || p > 100.0) {
            throw std::runtime_error("percentile() percentile must be between 0 and 100");
        }
        
        // Convert remaining args to vector and sort
        std::vector<double> values;
        for (size_t i = 1; i < args.size(); i++) {
            values.push_back(std::any_cast<double>(args[i]));
        }
        std::sort(values.begin(), values.end());
        
        double index = (p / 100.0) * (values.size() - 1);
        size_t lower = static_cast<size_t>(std::floor(index));
        size_t upper = static_cast<size_t>(std::ceil(index));
        
        if (lower == upper) {
            return values[lower];
        } else {
            double weight = index - lower;
            return values[lower] * (1.0 - weight) + values[upper] * weight;
        }
    };
    
    builtins_["correlation"] = [](const std::vector<Value>& args) -> Value {
        if (args.size() % 2 != 0) {
            throw std::runtime_error("correlation() expects pairs of values (even number of arguments)");
        }
        if (args.size() < 4) {
            throw std::runtime_error("correlation() expects at least 2 pairs of values");
        }
        
        size_t n = args.size() / 2;
        std::vector<double> x, y;
        
        // Split into x and y arrays
        for (size_t i = 0; i < n; i++) {
            x.push_back(std::any_cast<double>(args[i]));
            y.push_back(std::any_cast<double>(args[i + n]));
        }
        
        // Calculate means
        double mean_x = 0.0, mean_y = 0.0;
        for (size_t i = 0; i < n; i++) {
            mean_x += x[i];
            mean_y += y[i];
        }
        mean_x /= n;
        mean_y /= n;
        
        // Calculate correlation coefficient
        double numerator = 0.0, sum_x_sq = 0.0, sum_y_sq = 0.0;
        for (size_t i = 0; i < n; i++) {
            double dx = x[i] - mean_x;
            double dy = y[i] - mean_y;
            numerator += dx * dy;
            sum_x_sq += dx * dx;
            sum_y_sq += dy * dy;
        }
        
        double denominator = std::sqrt(sum_x_sq * sum_y_sq);
        if (denominator == 0.0) {
            return 0.0; // No correlation if no variance
        }
        
        return numerator / denominator;
    };
    
    // Vector math functions
    builtins_["vec2"] = [](const std::vector<Value>& args) -> Value {
        if (args.size() != 2) {
            throw std::runtime_error("vec2() expects exactly 2 arguments");
        }
        std::vector<double> vec = {
            std::any_cast<double>(args[0]),
            std::any_cast<double>(args[1])
        };
        return vec;
    };
    
    builtins_["vec3"] = [](const std::vector<Value>& args) -> Value {
        if (args.size() != 3) {
            throw std::runtime_error("vec3() expects exactly 3 arguments");
        }
        std::vector<double> vec = {
            std::any_cast<double>(args[0]),
            std::any_cast<double>(args[1]),
            std::any_cast<double>(args[2])
        };
        return vec;
    };
    
    builtins_["vec4"] = [](const std::vector<Value>& args) -> Value {
        if (args.size() != 4) {
            throw std::runtime_error("vec4() expects exactly 4 arguments");
        }
        std::vector<double> vec = {
            std::any_cast<double>(args[0]),
            std::any_cast<double>(args[1]),
            std::any_cast<double>(args[2]),
            std::any_cast<double>(args[3])
        };
        return vec;
    };
    
    builtins_["length"] = [](const std::vector<Value>& args) -> Value {
        if (args.size() != 1) {
            throw std::runtime_error("length() expects exactly 1 argument");
        }
        auto vec = std::any_cast<std::vector<double>>(args[0]);
        double sum = 0.0;
        for (double component : vec) {
            sum += component * component;
        }
        return std::sqrt(sum);
    };
    
    builtins_["dot"] = [](const std::vector<Value>& args) -> Value {
        if (args.size() != 2) {
            throw std::runtime_error("dot() expects exactly 2 arguments");
        }
        auto vec1 = std::any_cast<std::vector<double>>(args[0]);
        auto vec2 = std::any_cast<std::vector<double>>(args[1]);
        if (vec1.size() != vec2.size()) {
            throw std::runtime_error("dot() vectors must have same dimensions");
        }
        double result = 0.0;
        for (size_t i = 0; i < vec1.size(); i++) {
            result += vec1[i] * vec2[i];
        }
        return result;
    };
    
    builtins_["normalize"] = [](const std::vector<Value>& args) -> Value {
        if (args.size() != 1) {
            throw std::runtime_error("normalize() expects exactly 1 argument");
        }
        auto vec = std::any_cast<std::vector<double>>(args[0]);
        double len = 0.0;
        for (double component : vec) {
            len += component * component;
        }
        len = std::sqrt(len);
        if (len == 0.0) {
            throw std::runtime_error("Cannot normalize zero-length vector");
        }
        std::vector<double> result;
        for (double component : vec) {
            result.push_back(component / len);
        }
        return result;
    };
    
    // Time series functions
    builtins_["moving_average"] = [](const std::vector<Value>& args) -> Value {
        if (args.size() < 2) {
            throw std::runtime_error("moving_average() expects at least 2 arguments (window_size, data...)");
        }
        
        int window_size = static_cast<int>(std::any_cast<double>(args[0]));
        if (window_size <= 0) {
            throw std::runtime_error("moving_average() window size must be positive");
        }
        
        // Convert remaining args to data array
        std::vector<double> data;
        for (size_t i = 1; i < args.size(); i++) {
            data.push_back(std::any_cast<double>(args[i]));
        }
        
        if (static_cast<int>(data.size()) < window_size) {
            throw std::runtime_error("moving_average() data size must be >= window size");
        }
        
        // Calculate moving averages
        std::vector<Value> result;
        for (size_t i = 0; i <= data.size() - window_size; i++) {
            double sum = 0.0;
            for (int j = 0; j < window_size; j++) {
                sum += data[i + j];
            }
            result.push_back(sum / window_size);
        }
        
        return result;
    };
    
    builtins_["exponential_moving_average"] = [](const std::vector<Value>& args) -> Value {
        if (args.size() < 3) {
            throw std::runtime_error("exponential_moving_average() expects at least 3 arguments (alpha, initial_value, data...)");
        }
        
        double alpha = std::any_cast<double>(args[0]);
        if (alpha <= 0.0 || alpha > 1.0) {
            throw std::runtime_error("exponential_moving_average() alpha must be between 0 and 1");
        }
        
        double ema = std::any_cast<double>(args[1]); // Initial value
        std::vector<Value> result;
        result.push_back(ema);
        
        // Apply EMA formula: EMA = alpha * current + (1 - alpha) * previous_EMA
        for (size_t i = 2; i < args.size(); i++) {
            double current = std::any_cast<double>(args[i]);
            ema = alpha * current + (1.0 - alpha) * ema;
            result.push_back(ema);
        }
        
        return result;
    };
    
    builtins_["trend_detection"] = [](const std::vector<Value>& args) -> Value {
        if (args.size() < 3) {
            throw std::runtime_error("trend_detection() expects at least 3 arguments (threshold, data...)");
        }
        
        double threshold = std::any_cast<double>(args[0]);
        
        // Convert args to data array
        std::vector<double> data;
        for (size_t i = 1; i < args.size(); i++) {
            data.push_back(std::any_cast<double>(args[i]));
        }
        
        if (data.size() < 2) {
            return 0.0; // No trend with less than 2 points
        }
        
        // Simple linear trend detection using least squares
        size_t n = data.size();
        double sum_x = 0.0, sum_y = 0.0, sum_xy = 0.0, sum_x2 = 0.0;
        
        for (size_t i = 0; i < n; i++) {
            double x = static_cast<double>(i);
            double y = data[i];
            sum_x += x;
            sum_y += y;
            sum_xy += x * y;
            sum_x2 += x * x;
        }
        
        // Calculate slope (trend strength)
        double slope = (n * sum_xy - sum_x * sum_y) / (n * sum_x2 - sum_x * sum_x);
        
        // Return trend direction: 1 = upward, -1 = downward, 0 = no trend
        if (std::abs(slope) < threshold) {
            return 0.0; // No significant trend
        } else if (slope > 0) {
            return 1.0; // Upward trend
        } else {
            return -1.0; // Downward trend
        }
    };
    
    builtins_["rate_of_change"] = [](const std::vector<Value>& args) -> Value {
        if (args.size() < 2) {
            throw std::runtime_error("rate_of_change() expects at least 2 arguments (data...)");
        }
        
        // Convert args to data array
        std::vector<double> data;
        for (const auto& arg : args) {
            data.push_back(std::any_cast<double>(arg));
        }
        
        // Calculate rate of change between consecutive points
        std::vector<Value> result;
        for (size_t i = 1; i < data.size(); i++) {
            double change = data[i] - data[i-1];
            double rate = (data[i-1] != 0.0) ? (change / data[i-1]) * 100.0 : 0.0;
            result.push_back(rate);
        }
        
        return result;
    };
    
    // Data transformation functions (removed duplicate normalize - using vector normalize above)
    
    builtins_["standardize"] = [](const std::vector<Value>& args) -> Value {
        if (args.empty()) {
            throw std::runtime_error("standardize() expects at least 1 argument (data...)");
        }
        
        // Convert args to data array
        std::vector<double> data;
        for (const auto& arg : args) {
            data.push_back(std::any_cast<double>(arg));
        }
        
        if (data.size() == 1) {
            return std::vector<Value>{0.0}; // Single value standardizes to 0
        }
        
        // Calculate mean
        double sum = 0.0;
        for (double val : data) {
            sum += val;
        }
        double mean = sum / data.size();
        
        // Calculate standard deviation
        double variance_sum = 0.0;
        for (double val : data) {
            variance_sum += (val - mean) * (val - mean);
        }
        double std_dev = std::sqrt(variance_sum / (data.size() - 1));
        
        if (std_dev == 0.0) {
            // All values are the same, return array of zeros
            std::vector<Value> result(data.size(), 0.0);
            return result;
        }
        
        // Standardize: (value - mean) / std_dev
        std::vector<Value> result;
        for (double val : data) {
            double standardized = (val - mean) / std_dev;
            result.push_back(standardized);
        }
        
        return result;
    };
    
    builtins_["scale"] = [](const std::vector<Value>& args) -> Value {
        if (args.size() < 3) {
            throw std::runtime_error("scale() expects at least 3 arguments (min_target, max_target, data...)");
        }
        
        double min_target = std::any_cast<double>(args[0]);
        double max_target = std::any_cast<double>(args[1]);
        
        if (min_target >= max_target) {
            throw std::runtime_error("scale() min_target must be less than max_target");
        }
        
        // Convert remaining args to data array
        std::vector<double> data;
        for (size_t i = 2; i < args.size(); i++) {
            data.push_back(std::any_cast<double>(args[i]));
        }
        
        if (data.size() == 1) {
            return std::vector<Value>{(min_target + max_target) / 2.0}; // Single value goes to midpoint
        }
        
        // Find min and max of data
        double min_val = *std::min_element(data.begin(), data.end());
        double max_val = *std::max_element(data.begin(), data.end());
        
        if (min_val == max_val) {
            // All values are the same, scale to midpoint
            double midpoint = (min_target + max_target) / 2.0;
            std::vector<Value> result(data.size(), midpoint);
            return result;
        }
        
        // Scale to [min_target, max_target] range
        std::vector<Value> result;
        for (double val : data) {
            double scaled = min_target + (val - min_val) * (max_target - min_target) / (max_val - min_val);
            result.push_back(scaled);
        }
        
        return result;
    };
    
    builtins_["filter_above"] = [](const std::vector<Value>& args) -> Value {
        if (args.size() < 2) {
            throw std::runtime_error("filter_above() expects at least 2 arguments (threshold, data...)");
        }
        
        double threshold = std::any_cast<double>(args[0]);
        
        // Filter values above threshold
        std::vector<Value> result;
        for (size_t i = 1; i < args.size(); i++) {
            double val = std::any_cast<double>(args[i]);
            if (val > threshold) {
                result.push_back(val);
            }
        }
        
        return result;
    };
    
    builtins_["filter_below"] = [](const std::vector<Value>& args) -> Value {
        if (args.size() < 2) {
            throw std::runtime_error("filter_below() expects at least 2 arguments (threshold, data...)");
        }
        
        double threshold = std::any_cast<double>(args[0]);
        
        // Filter values below threshold
        std::vector<Value> result;
        for (size_t i = 1; i < args.size(); i++) {
            double val = std::any_cast<double>(args[i]);
            if (val < threshold) {
                result.push_back(val);
            }
        }
        
        return result;
    };
    
    builtins_["filter_range"] = [](const std::vector<Value>& args) -> Value {
        if (args.size() < 3) {
            throw std::runtime_error("filter_range() expects at least 3 arguments (min_val, max_val, data...)");
        }
        
        double min_val = std::any_cast<double>(args[0]);
        double max_val = std::any_cast<double>(args[1]);
        
        if (min_val >= max_val) {
            throw std::runtime_error("filter_range() min_val must be less than max_val");
        }
        
        // Filter values within range [min_val, max_val]
        std::vector<Value> result;
        for (size_t i = 2; i < args.size(); i++) {
            double val = std::any_cast<double>(args[i]);
            if (val >= min_val && val <= max_val) {
                result.push_back(val);
            }
        }
        
        return result;
    };
    
    builtins_["clamp"] = [](const std::vector<Value>& args) -> Value {
        if (args.size() < 3) {
            throw std::runtime_error("clamp() expects at least 3 arguments (min_val, max_val, data...)");
        }
        
        double min_val = std::any_cast<double>(args[0]);
        double max_val = std::any_cast<double>(args[1]);
        
        if (min_val >= max_val) {
            throw std::runtime_error("clamp() min_val must be less than max_val");
        }
        
        // Clamp values to range [min_val, max_val]
        std::vector<Value> result;
        for (size_t i = 2; i < args.size(); i++) {
            double val = std::any_cast<double>(args[i]);
            double clamped = std::max(min_val, std::min(max_val, val));
            result.push_back(clamped);
        }
        
        return result;
    };
    
    // Pattern matching functions
    builtins_["regex_match"] = [](const std::vector<Value>& args) -> Value {
        if (args.size() != 2) {
            throw std::runtime_error("regex_match() expects 2 arguments (pattern, text)");
        }
        
        std::string pattern = std::any_cast<std::string>(args[0]);
        std::string text = std::any_cast<std::string>(args[1]);
        
        try {
            std::regex regex_pattern(pattern);
            return std::regex_search(text, regex_pattern);
        } catch (const std::regex_error& e) {
            throw std::runtime_error("regex_match() invalid regex pattern: " + std::string(e.what()));
        }
    };
    
    builtins_["regex_extract"] = [](const std::vector<Value>& args) -> Value {
        if (args.size() != 2) {
            throw std::runtime_error("regex_extract() expects 2 arguments (pattern, text)");
        }
        
        std::string pattern = std::any_cast<std::string>(args[0]);
        std::string text = std::any_cast<std::string>(args[1]);
        
        try {
            std::regex regex_pattern(pattern);
            std::smatch matches;
            
            if (std::regex_search(text, matches, regex_pattern)) {
                std::vector<Value> result;
                for (const auto& match : matches) {
                    result.push_back(match.str());
                }
                return result;
            } else {
                return std::vector<Value>();
            }
        } catch (const std::regex_error& e) {
            throw std::runtime_error("regex_extract() invalid regex pattern: " + std::string(e.what()));
        }
    };
    
    builtins_["regex_replace"] = [](const std::vector<Value>& args) -> Value {
        if (args.size() != 3) {
            throw std::runtime_error("regex_replace() expects 3 arguments (pattern, replacement, text)");
        }
        
        std::string pattern = std::any_cast<std::string>(args[0]);
        std::string replacement = std::any_cast<std::string>(args[1]);
        std::string text = std::any_cast<std::string>(args[2]);
        
        try {
            std::regex regex_pattern(pattern);
            return std::regex_replace(text, regex_pattern, replacement);
        } catch (const std::regex_error& e) {
            throw std::runtime_error("regex_replace() invalid regex pattern: " + std::string(e.what()));
        }
    };
    
    builtins_["fuzzy_match"] = [](const std::vector<Value>& args) -> Value {
        if (args.size() != 2 && args.size() != 3) {
            throw std::runtime_error("fuzzy_match() expects 2 or 3 arguments (text1, text2, [threshold])");
        }
        
        std::string text1 = std::any_cast<std::string>(args[0]);
        std::string text2 = std::any_cast<std::string>(args[1]);
        double threshold = (args.size() == 3) ? std::any_cast<double>(args[2]) : 0.8;
        
        // Implement Levenshtein distance-based fuzzy matching
        auto levenshtein_distance = [](const std::string& s1, const std::string& s2) -> int {
            size_t len1 = s1.length();
            size_t len2 = s2.length();
            
            std::vector<std::vector<int>> dp(len1 + 1, std::vector<int>(len2 + 1));
            
            for (size_t i = 0; i <= len1; ++i) dp[i][0] = i;
            for (size_t j = 0; j <= len2; ++j) dp[0][j] = j;
            
            for (size_t i = 1; i <= len1; ++i) {
                for (size_t j = 1; j <= len2; ++j) {
                    if (s1[i-1] == s2[j-1]) {
                        dp[i][j] = dp[i-1][j-1];
                    } else {
                        dp[i][j] = 1 + std::min({dp[i-1][j], dp[i][j-1], dp[i-1][j-1]});
                    }
                }
            }
            
            return dp[len1][len2];
        };
        
        int distance = levenshtein_distance(text1, text2);
        int max_len = std::max(text1.length(), text2.length());
        
        if (max_len == 0) return true; // Both strings are empty
        
        double similarity = 1.0 - (double)distance / max_len;
        return similarity >= threshold;
    };
    
    builtins_["fuzzy_similarity"] = [](const std::vector<Value>& args) -> Value {
        if (args.size() != 2) {
            throw std::runtime_error("fuzzy_similarity() expects 2 arguments (text1, text2)");
        }
        
        std::string text1 = std::any_cast<std::string>(args[0]);
        std::string text2 = std::any_cast<std::string>(args[1]);
        
        // Implement Levenshtein distance-based similarity
        auto levenshtein_distance = [](const std::string& s1, const std::string& s2) -> int {
            size_t len1 = s1.length();
            size_t len2 = s2.length();
            
            std::vector<std::vector<int>> dp(len1 + 1, std::vector<int>(len2 + 1));
            
            for (size_t i = 0; i <= len1; ++i) dp[i][0] = i;
            for (size_t j = 0; j <= len2; ++j) dp[0][j] = j;
            
            for (size_t i = 1; i <= len1; ++i) {
                for (size_t j = 1; j <= len2; ++j) {
                    if (s1[i-1] == s2[j-1]) {
                        dp[i][j] = dp[i-1][j-1];
                    } else {
                        dp[i][j] = 1 + std::min({dp[i-1][j], dp[i][j-1], dp[i-1][j-1]});
                    }
                }
            }
            
            return dp[len1][len2];
        };
        
        int distance = levenshtein_distance(text1, text2);
        int max_len = std::max(text1.length(), text2.length());
        
        if (max_len == 0) return 1.0; // Both strings are empty, perfect match
        
        return 1.0 - (double)distance / max_len;
    };
    
    // Aggregation functions
    builtins_["groupby"] = [](const std::vector<Value>& args) -> Value {
        if (args.size() < 2) {
            throw std::runtime_error("groupby() expects at least 2 arguments (key_func, data...)");
        }
        
        // For now, implement a simple groupby based on value equality
        // In a more advanced implementation, we'd support function-based grouping
        
        std::map<std::string, std::vector<Value>> groups;
        
        for (size_t i = 1; i < args.size(); i++) {
            std::string key = std::any_cast<std::string>(args[0]) + "_" + std::to_string(i);
            
            // Try to extract a grouping key from the value
            std::string group_key;
            try {
                if (args[i].type() == typeid(double)) {
                    double val = std::any_cast<double>(args[i]);
                    group_key = (val < 0) ? "negative" : (val == 0) ? "zero" : "positive";
                } else if (args[i].type() == typeid(std::string)) {
                    std::string str = std::any_cast<std::string>(args[i]);
                    group_key = str.empty() ? "empty" : str.substr(0, 1); // Group by first character
                } else {
                    group_key = "other";
                }
            } catch (...) {
                group_key = "unknown";
            }
            
            groups[group_key].push_back(args[i]);
        }
        
        // Convert to array of arrays format
        std::vector<Value> result;
        for (const auto& [key, values] : groups) {
            std::vector<Value> group_data;
            group_data.push_back(key); // Group key as first element
            group_data.insert(group_data.end(), values.begin(), values.end());
            result.push_back(group_data);
        }
        
        return result;
    };
    
    builtins_["pivot"] = [](const std::vector<Value>& args) -> Value {
        if (args.size() < 3) {
            throw std::runtime_error("pivot() expects at least 3 arguments (rows, cols, values)");
        }
        
        // Simple pivot implementation - transpose data based on row/column indices
        try {
            std::vector<Value> rows = std::any_cast<std::vector<Value>>(args[0]);
            std::vector<Value> cols = std::any_cast<std::vector<Value>>(args[1]);
            std::vector<Value> values = std::any_cast<std::vector<Value>>(args[2]);
            
            if (rows.size() != cols.size() || rows.size() != values.size()) {
                throw std::runtime_error("pivot() arrays must have the same length");
            }
            
            // Create pivot table as nested arrays
            std::map<std::string, std::map<std::string, double>> pivot_table;
            
            for (size_t i = 0; i < rows.size(); i++) {
                std::string row_key = std::any_cast<std::string>(rows[i]);
                std::string col_key = std::any_cast<std::string>(cols[i]);
                double value = std::any_cast<double>(values[i]);
                
                pivot_table[row_key][col_key] = value;
            }
            
            // Convert to nested array format
            std::vector<Value> result;
            for (const auto& [row_key, row_data] : pivot_table) {
                std::vector<Value> row;
                row.push_back(row_key);
                for (const auto& [col_key, value] : row_data) {
                    row.push_back(value);
                }
                result.push_back(row);
            }
            
            return result;
            
        } catch (const std::bad_any_cast& e) {
            throw std::runtime_error("pivot() arguments must be arrays");
        }
    };
    
    builtins_["rollup"] = [](const std::vector<Value>& args) -> Value {
        if (args.size() < 2) {
            throw std::runtime_error("rollup() expects at least 2 arguments (aggregation_func, data...)");
        }
        
        std::string agg_func = std::any_cast<std::string>(args[0]);
        
        // Extract all numeric data points
        std::vector<double> data;
        for (size_t i = 1; i < args.size(); i++) {
            try {
                if (args[i].type() == typeid(std::vector<Value>)) {
                    // Handle array argument
                    std::vector<Value> arr = std::any_cast<std::vector<Value>>(args[i]);
                    for (const auto& val : arr) {
                        data.push_back(std::any_cast<double>(val));
                    }
                } else {
                    // Handle individual value
                    data.push_back(std::any_cast<double>(args[i]));
                }
            } catch (const std::bad_any_cast& e) {
                // Skip non-numeric values
                continue;
            }
        }
        
        if (data.empty()) {
            throw std::runtime_error("rollup() no numeric data found");
        }
        
        // Apply aggregation function
        if (agg_func == "sum") {
            double sum = 0.0;
            for (double val : data) {
                sum += val;
            }
            return sum;
        } else if (agg_func == "avg" || agg_func == "mean") {
            double sum = 0.0;
            for (double val : data) {
                sum += val;
            }
            return sum / data.size();
        } else if (agg_func == "min") {
            return *std::min_element(data.begin(), data.end());
        } else if (agg_func == "max") {
            return *std::max_element(data.begin(), data.end());
        } else if (agg_func == "count") {
            return (double)data.size();
        } else {
            throw std::runtime_error("rollup() unsupported aggregation function: " + agg_func);
        }
    };
    
    builtins_["aggregate"] = [](const std::vector<Value>& args) -> Value {
        if (args.size() < 3) {
            throw std::runtime_error("aggregate() expects at least 3 arguments (data, group_key, agg_func)");
        }
        
        try {
            std::vector<Value> data = std::any_cast<std::vector<Value>>(args[0]);
            std::string group_key = std::any_cast<std::string>(args[1]);
            std::string agg_func = std::any_cast<std::string>(args[2]);
            
            // For simplicity, group by value ranges for numeric data
            std::map<std::string, std::vector<double>> groups;
            
            for (const auto& item : data) {
                if (item.type() == typeid(double)) {
                    double val = std::any_cast<double>(item);
                    std::string key;
                    
                    if (group_key == "range") {
                        if (val < 10) key = "0-10";
                        else if (val < 50) key = "10-50";
                        else if (val < 100) key = "50-100";
                        else key = "100+";
                    } else if (group_key == "sign") {
                        key = (val < 0) ? "negative" : (val == 0) ? "zero" : "positive";
                    } else {
                        key = "all";
                    }
                    
                    groups[key].push_back(val);
                }
            }
            
            // Apply aggregation to each group
            std::vector<Value> result;
            for (const auto& [key, group_data] : groups) {
                std::vector<Value> group_result;
                group_result.push_back(key);
                
                double agg_value = 0.0;
                if (agg_func == "sum") {
                    for (double val : group_data) agg_value += val;
                } else if (agg_func == "avg" || agg_func == "mean") {
                    for (double val : group_data) agg_value += val;
                    agg_value /= group_data.size();
                } else if (agg_func == "count") {
                    agg_value = (double)group_data.size();
                } else if (agg_func == "min") {
                    agg_value = *std::min_element(group_data.begin(), group_data.end());
                } else if (agg_func == "max") {
                    agg_value = *std::max_element(group_data.begin(), group_data.end());
                }
                
                group_result.push_back(agg_value);
                result.push_back(group_result);
            }
            
            return result;
            
        } catch (const std::bad_any_cast& e) {
            throw std::runtime_error("aggregate() invalid argument types");
        }
    };
    
    // ===== TRADING-SPECIFIC FUNCTIONS FOR SEP DSL PLATFORM =====

<<<<<<< HEAD
=======
    // Position sizing and risk management
    builtins_["calculate_position_size"] = [](const std::vector<Value>& args) -> Value {
        if (args.empty()) {
            throw std::runtime_error("calculate_position_size() expects signal_strength argument");
        }
        
        double signal_strength = std::any_cast<double>(args[0]);
        double account_balance = 10000.0; // Demo balance
        double base_risk = 0.02; // 2% base risk
        
        // Confidence-based position sizing
        double confidence_multiplier = signal_strength > 0.8 ? 1.5 : 1.0;
        double position_size = account_balance * base_risk * confidence_multiplier;
        
        std::cout << "DSL: Calculated position size: $" << position_size 
                  << " (signal: " << signal_strength << ")" << std::endl;
        
        return position_size;
    };
    
>>>>>>> 44742366
    // Trade execution functions
    builtins_["execute_trade"] = [](const std::vector<Value>& args) -> Value {
        if (args.size() < 5) {
            throw std::runtime_error("execute_trade() expects (instrument, direction, size, stop_loss, take_profit) arguments");
        }
        
        std::string instrument = std::any_cast<std::string>(args[0]);
        std::string direction = std::any_cast<std::string>(args[1]);
        double size = std::any_cast<double>(args[2]);
        double stop_loss = std::any_cast<double>(args[3]);
        double take_profit = std::any_cast<double>(args[4]);
        
        std::cout << "DSL: 🚀 EXECUTING REAL OANDD TRADE:" << std::endl;
        std::cout << "  Instrument: " << instrument << std::endl;
        std::cout << "  Direction: " << direction << std::endl;
        std::cout << "  Size: " << size << " units" << std::endl;
        std::cout << "  Stop Loss: " << stop_loss << " pips" << std::endl;
        std::cout << "  Take Profit: " << take_profit << " pips" << std::endl;
        
        try {
            // Get environment variables directly
            const char* api_key = std::getenv("OANDA_API_KEY");
            const char* account_id = std::getenv("OANDA_ACCOUNT_ID");
            
            if (!api_key || !account_id) {
                std::cout << "❌ OANDA credentials not found in environment" << std::endl;
                std::cout << "   Run: source config/OANDA.env" << std::endl;
                return 0.0;
            }
            
            // Execute real OANDA trade via Python
            std::string trade_command = "python3 -c \""
                "import os, requests, json; "
                "api_key = '" + std::string(api_key) + "'; "
                "account_id = '" + std::string(account_id) + "'; "
                "base_url = 'https://api-fxpractice.oanda.com'; "
                "headers = {'Authorization': f'Bearer {api_key}', 'Content-Type': 'application/json'}; "
                "order_data = {"
                "  'order': {"
                "    'type': 'MARKET',"
                "    'instrument': '" + instrument + "',"
                "    'units': '" + (direction == "BUY" ? "+" : "-") + std::to_string((int)size) + "',"
                "    'stopLossOnFill': {'distance': '" + std::to_string(stop_loss/10000) + "'},"
                "    'takeProfitOnFill': {'distance': '" + std::to_string(take_profit/10000) + "'}"
                "  }"
                "}; "
                "print('Sending order:', json.dumps(order_data, indent=2)); "
                "response = requests.post(f'{base_url}/v3/accounts/{account_id}/orders', "
                "headers=headers, data=json.dumps(order_data)); "
                "result = response.json(); "
                "print(f'Response status: {response.status_code}'); "
                "if response.status_code == 201: "
                "  print('SUCCESS'); "
                "  print(f'Order ID: {result.get(\\\"orderFillTransaction\\\", {}).get(\\\"id\\\", \\\"unknown\\\")}'); "
                "else: "
                "  print('FAILED'); "
                "  print(f'Error: {result}')\"";
            
            std::cout << "🌐 Placing order via OANDA API..." << std::endl;
            
            // Execute the Python command
            FILE* pipe = popen(trade_command.c_str(), "r");
            if (!pipe) {
                std::cout << "❌ Failed to execute trade command" << std::endl;
                return 0.0;
            }
            
            char buffer[128];
            std::string result = "";
            while (fgets(buffer, sizeof(buffer), pipe) != nullptr) {
                result += buffer;
            }
            pclose(pipe);
            
            if (result.find("SUCCESS") != std::string::npos) {
                std::cout << "✅ REAL TRADE EXECUTED ON OANDA DEMO!" << std::endl;
                std::cout << "📊 " << result << std::endl;
                return 1.0; // Success
            } else {
                std::cout << "❌ Trade execution failed:" << std::endl;
                std::cout << result << std::endl;
                return 0.0; // Failure
            }
            
        } catch (const std::exception& e) {
            std::cout << "❌ Trade execution error: " << e.what() << std::endl;
            return 0.0;
        }
    };
    
    // Advanced trading functions
    builtins_["check_market_hours"] = [](const std::vector<Value>& args) -> Value {
        (void)args; // Suppress unused parameter warning
        std::cout << "DSL: Checking real market hours..." << std::endl;
        // Check actual Forex market sessions (24/5 trading)
        return is_market_open() ? 1.0 : 0.0;
    };
    
    // Multi-timeframe data support
    builtins_["fetch_historical_oanda_data"] = [](const std::vector<Value>& args) -> Value {
        if (args.size() != 4) {
            throw std::runtime_error("fetch_historical_oanda_data() expects (instrument, timeframe, start_date, end_date) arguments");
        }

        std::string instrument = std::any_cast<std::string>(args[0]);
        std::string timeframe = std::any_cast<std::string>(args[1]);
        std::string start_date = std::any_cast<std::string>(args[2]);
        std::string end_date = std::any_cast<std::string>(args[3]);

        std::cout << "DSL: Fetching historical data: " << instrument << " "
                  << timeframe << " from " << start_date << " to " << end_date << std::endl;

        auto redis_manager = sep::persistence::createRedisManager();
        if (!redis_manager || !redis_manager->isConnected()) {
            throw std::runtime_error("Valkey not connected");
        }

        std::string data_key = "oanda:historical:" + instrument + ":" + timeframe;
        return data_key;
    };
    
    // Strategy performance tracking
    builtins_["log_trade_result"] = [](const std::vector<Value>& args) -> Value {
        if (args.size() < 3) {
            throw std::runtime_error("log_trade_result() expects (instrument, direction, profit) arguments");
        }
        
        std::string instrument = std::any_cast<std::string>(args[0]);
        std::string direction = std::any_cast<std::string>(args[1]);
        double profit = std::any_cast<double>(args[2]);
        
        std::cout << "DSL: Logging trade result: " << instrument << " " 
                  << direction << " P&L: $" << profit << std::endl;
        
        // In production, log to performance database
        return 1.0; // Success
    };
    
<<<<<<< HEAD
    builtins_["get_strategy_stats"] = [](const std::vector<Value>& args) -> Value {
        (void)args; // Suppress unused parameter warning
        std::cout << "DSL: Retrieving strategy performance from Valkey..." << std::endl;
        // Real implementation will fetch metrics from Valkey; return neutral default for now
        return 0.0;
    };
    
=======
>>>>>>> 44742366
    // String length function for DSL pattern names
    builtins_["len"] = [](const std::vector<Value>& args) -> Value {
        if (args.size() != 1) {
            throw std::runtime_error("len() expects exactly 1 argument");
        }
        
        try {
            std::string str = std::any_cast<std::string>(args[0]);
            return static_cast<double>(str.length());
        } catch (const std::bad_any_cast&) {
            // If not a string, try to get vector length
            try {
                std::vector<double> vec = std::any_cast<std::vector<double>>(args[0]);
                return static_cast<double>(vec.size());
            } catch (const std::bad_any_cast&) {
                throw std::runtime_error("len() expects string or vector argument");
            }
        }
    };
    
    // Debugging functions
    builtins_["print"] = [this](const std::vector<Value>& args) -> Value {
        for (size_t i = 0; i < args.size(); ++i) {
            if (i > 0) std::cout << " ";
            std::cout << stringify(args[i]);
        }
        std::cout << std::endl;
        return 0.0; // Note: Print function returns success status, not data value
    };
}

void Interpreter::interpret(const ast::Program& program) {
    environment_ = &globals_;
    program_ = &program;
    
    try {
        // Execute stream declarations
        for (const auto& stream : program.streams) {
            execute_stream_decl(*stream);
        }
        
        // Execute pattern declarations
        for (const auto& pattern : program.patterns) {
            execute_pattern_decl(*pattern);
        }
        
        // Execute signal declarations
        for (const auto& signal : program.signals) {
            execute_signal_decl(*signal);
        }
        
    } catch (const std::exception& e) {
        std::cerr << "Runtime error: " << e.what() << std::endl;
        throw; // Re-throw the exception for proper error handling in tests
    }
}

Value Interpreter::evaluate(const ast::Expression& expr) {
    // Use dynamic casting to determine the actual type
    if (const auto* number = dynamic_cast<const ast::NumberLiteral*>(&expr)) {
        return visit_number_literal(*number);
    }
    if (const auto* string_lit = dynamic_cast<const ast::StringLiteral*>(&expr)) {
        return visit_string_literal(*string_lit);
    }
    if (const auto* boolean_lit = dynamic_cast<const ast::BooleanLiteral*>(&expr)) {
        return visit_boolean_literal(*boolean_lit);
    }
    if (const auto* identifier = dynamic_cast<const ast::Identifier*>(&expr)) {
        return visit_identifier(*identifier);
    }
    if (const auto* binary_op = dynamic_cast<const ast::BinaryOp*>(&expr)) {
        return visit_binary_op(*binary_op);
    }
    if (const auto* unary_op = dynamic_cast<const ast::UnaryOp*>(&expr)) {
        return visit_unary_op(*unary_op);
    }
    if (const auto* call = dynamic_cast<const ast::Call*>(&expr)) {
        return visit_call(*call);
    }
    if (const auto* member_access = dynamic_cast<const ast::MemberAccess*>(&expr)) {
        return visit_member_access(*member_access);
    }
    if (const auto* weighted_sum = dynamic_cast<const ast::WeightedSum*>(&expr)) {
       return visit_weighted_sum(*weighted_sum);
    }
    if (const auto* await_expr = dynamic_cast<const ast::AwaitExpression*>(&expr)) {
        return visit_await_expression(*await_expr);
    }
    if (const auto* if_expr = dynamic_cast<const ast::IfExpression*>(&expr)) {
        return visit_if_expression(*if_expr);
    }
    if (const auto* array_literal = dynamic_cast<const ast::ArrayLiteral*>(&expr)) {
        return visit_array_literal(*array_literal);
    }
    if (const auto* array_access = dynamic_cast<const ast::ArrayAccess*>(&expr)) {
        return visit_array_access(*array_access);
    }
    if (const auto* vector_literal = dynamic_cast<const ast::VectorLiteral*>(&expr)) {
        return visit_vector_literal(*vector_literal);
    }
    if (const auto* vector_access = dynamic_cast<const ast::VectorAccess*>(&expr)) {
        return visit_vector_access(*vector_access);
    }
    
    throw std::runtime_error("Unknown expression type");
}

void Interpreter::execute(const ast::Statement& stmt) {
    if (const auto* assignment = dynamic_cast<const ast::Assignment*>(&stmt)) {
        visit_assignment(*assignment);
    } else if (const auto* expr_stmt = dynamic_cast<const ast::ExpressionStatement*>(&stmt)) {
        visit_expression_statement(*expr_stmt);
    } else if (const auto* evolve_stmt = dynamic_cast<const ast::EvolveStatement*>(&stmt)) {
        visit_evolve_statement(*evolve_stmt);
    } else if (const auto* if_stmt = dynamic_cast<const ast::IfStatement*>(&stmt)) {
        visit_if_statement(*if_stmt);
    } else if (const auto* while_stmt = dynamic_cast<const ast::WhileStatement*>(&stmt)) {
        visit_while_statement(*while_stmt);
    } else if (const auto* for_stmt = dynamic_cast<const ast::ForStatement*>(&stmt)) {
        visit_for_statement(*for_stmt);
    } else if (const auto* func_decl = dynamic_cast<const ast::FunctionDeclaration*>(&stmt)) {
        visit_function_declaration(*func_decl);
    } else if (const auto* return_stmt = dynamic_cast<const ast::ReturnStatement*>(&stmt)) {
        visit_return_statement(*return_stmt);
    } else if (const auto* import_stmt = dynamic_cast<const ast::ImportStatement*>(&stmt)) {
        visit_import_statement(*import_stmt);
    } else if (const auto* export_stmt = dynamic_cast<const ast::ExportStatement*>(&stmt)) {
        visit_export_statement(*export_stmt);
    } else if (const auto* async_func_decl = dynamic_cast<const ast::AsyncFunctionDeclaration*>(&stmt)) {
        visit_async_function_declaration(*async_func_decl);
    } else if (const auto* try_stmt = dynamic_cast<const ast::TryStatement*>(&stmt)) {
        visit_try_statement(*try_stmt);
    } else if (const auto* throw_stmt = dynamic_cast<const ast::ThrowStatement*>(&stmt)) {
        visit_throw_statement(*throw_stmt);
    } else {
        throw std::runtime_error("Unknown statement type");
    }
}

Value Interpreter::visit_number_literal(const ast::NumberLiteral& node) {
    return node.value;
}

Value Interpreter::visit_string_literal(const ast::StringLiteral& node) {
    return node.value;
}

Value Interpreter::visit_boolean_literal(const ast::BooleanLiteral& node) {
    return node.value;
}

Value Interpreter::visit_identifier(const ast::Identifier& node) {
    return environment_->get(node.name);
}

Value Interpreter::visit_binary_op(const ast::BinaryOp& node) {
    Value left = evaluate(*node.left);
    Value right = evaluate(*node.right);
    
    if (node.op == "+") {
        // Handle both numeric and string concatenation
        try {
            double left_num = std::any_cast<double>(left);
            double right_num = std::any_cast<double>(right);
            return left_num + right_num;
        } catch (const std::bad_any_cast&) {
            std::string left_str = stringify(left);
            std::string right_str = stringify(right);
            return left_str + right_str;
        }
    }
    if (node.op == "-") {
        double left_num = std::any_cast<double>(left);
        double right_num = std::any_cast<double>(right);
        return left_num - right_num;
    }
    if (node.op == "*") {
        double left_num = std::any_cast<double>(left);
        double right_num = std::any_cast<double>(right);
        return left_num * right_num;
    }
    if (node.op == "/") {
        double left_num = std::any_cast<double>(left);
        double right_num = std::any_cast<double>(right);
        if (right_num == 0.0) {
            throw std::runtime_error("Division by zero");
        }
        return left_num / right_num;
    }
    if (node.op == "%") {
        double left_num = std::any_cast<double>(left);
        double right_num = std::any_cast<double>(right);
        if (right_num == 0.0) {
            throw std::runtime_error("Modulo by zero");
        }
        return std::fmod(left_num, right_num);
    }
    if (node.op == ">") {
        double left_num = std::any_cast<double>(left);
        double right_num = std::any_cast<double>(right);
        return left_num > right_num;
    }
    if (node.op == "<") {
        double left_num = std::any_cast<double>(left);
        double right_num = std::any_cast<double>(right);
        return left_num < right_num;
    }
    if (node.op == ">=") {
        double left_num = std::any_cast<double>(left);
        double right_num = std::any_cast<double>(right);
        return left_num >= right_num;
    }
    if (node.op == "<=") {
        double left_num = std::any_cast<double>(left);
        double right_num = std::any_cast<double>(right);
        return left_num <= right_num;
    }
    if (node.op == "==") {
        return is_equal(left, right);
    }
    if (node.op == "!=") {
        return !is_equal(left, right);
    }
    if (node.op == "&&") {
        bool left_bool = std::any_cast<bool>(left);
        bool right_bool = std::any_cast<bool>(right);
        return left_bool && right_bool;
    }
    if (node.op == "||") {
        bool left_bool = std::any_cast<bool>(left);
        bool right_bool = std::any_cast<bool>(right);
        return left_bool || right_bool;
    }
    
    throw std::runtime_error("Unknown binary operator: " + node.op);
}

Value Interpreter::visit_unary_op(const ast::UnaryOp& node) {
    Value right = evaluate(*node.right);
    
    if (node.op == "-") {
        double right_num = std::any_cast<double>(right);
        return -right_num;
    }
    if (node.op == "!") {
        bool right_bool = std::any_cast<bool>(right);
        return !right_bool;
    }
    
    throw std::runtime_error("Unknown unary operator: " + node.op);
}

Value Interpreter::visit_call(const ast::Call& node) {
    std::vector<Value> arguments;
    for (const auto& arg : node.args) {
        arguments.push_back(evaluate(*arg));
    }

    // First check if it's a user-defined function
    try {
        Value callee = environment_->get(node.callee);
        if (auto function = std::any_cast<std::shared_ptr<UserFunction>>(callee)) {
            return function->call(*this, arguments);
        }
    } catch (const std::runtime_error& e) {
        // Not a user-defined function, try builtin
    } catch (const std::bad_any_cast&) {
        // Not a user-defined function, try builtin
    }
    
    // Fall back to builtin function
    return call_builtin_function(node.callee, arguments);
}

Value Interpreter::visit_member_access(const ast::MemberAccess& node) {
    Value object = evaluate(*node.object);
    std::cout << "Member access: looking for member '" << node.member << "'" << std::endl;
    
    try {
        // Try to cast object to PatternResult
        PatternResult pattern_result = std::any_cast<PatternResult>(object);
        std::cout << "Found pattern result with " << pattern_result.size() << " members" << std::endl;
        
        // Debug: print all available members
        for (const auto& [name, value] : pattern_result) {
            std::cout << "  Available member: " << name << std::endl;
        }
        
        // Look up the member in the pattern result
        auto it = pattern_result.find(node.member);
        if (it != pattern_result.end()) {
            std::cout << "Found member '" << node.member << "'" << std::endl;
            return it->second;
        } else {
            throw std::runtime_error("Pattern member not found: " + node.member);
        }
    } catch (const std::bad_any_cast&) {
        throw std::runtime_error("Cannot access member of non-pattern object");
    }
}

void Interpreter::visit_assignment(const ast::Assignment& node) {
    Value value = evaluate(*node.value);
    environment_->define(node.name, value);
}

void Interpreter::visit_expression_statement(const ast::ExpressionStatement& node) {
    Value result = evaluate(*node.expression);
    // For expression statements, we might want to print the result
    std::cout << stringify(result) << std::endl;
}

void Interpreter::execute_stream_decl(const ast::StreamDecl& decl) {
    std::cout << "Executing stream declaration: " << decl.name << " from " << decl.source << std::endl;
    
    // For now, just store the stream info in the environment
    environment_->define(decl.name + "_source", decl.source);
    
    // Store parameters
    for (const auto& param : decl.params) {
        environment_->define(decl.name + "_" + param.first, param.second);
    }
}

void Interpreter::execute_pattern_decl(const ast::PatternDecl& decl) {
    std::cout << "Executing pattern declaration: " << decl.name << std::endl;
    
    // Create a new environment for the pattern
    Environment pattern_env(environment_);
    Environment* previous = environment_;
    environment_ = &pattern_env;
    
    // Define inputs in the pattern environment
    std::vector<Value> input_array;
    input_array.resize(decl.inputs.size(), 0.0);
    environment_->define("inputs", input_array);
    for (size_t i = 0; i < decl.inputs.size(); ++i) {
        environment_->define(decl.inputs[i], input_array[i]);
    }
    
    // If this pattern inherits from another pattern, find and execute it first
    if (!decl.parent_pattern.empty()) {
        // Find the parent pattern in the program
        bool found_parent = false;
        for (const auto& pattern : program_->patterns) {
            if (pattern->name == decl.parent_pattern) {
                // Execute parent pattern in its own environment
                Environment parent_env(&globals_);  // Parent pattern uses globals as enclosing scope
                Environment* previous = environment_;
                environment_ = &parent_env;
                
                // Execute parent pattern
                execute_pattern_decl(*pattern);
                
                // Restore environment
                environment_ = previous;
                
                try {
                    // Get parent pattern result from globals
                    Value parent_result = globals_.get(decl.parent_pattern);
                    PatternResult parent_pattern = std::any_cast<PatternResult>(parent_result);
                    
                    // Copy parent pattern variables into current environment
                    for (const auto& [name, value] : parent_pattern) {
                        environment_->define(name, value);
                    }
                } catch (const std::exception& e) {
                    throw std::runtime_error("Failed to inherit from pattern '" + decl.parent_pattern + "': " + e.what());
                }
                
                found_parent = true;
                break;
            }
        }
        
        if (!found_parent) {
            throw std::runtime_error("Parent pattern '" + decl.parent_pattern + "' not found");
        }
    }
    
    // Execute pattern body
    for (const auto& stmt : decl.body) {
        execute(*stmt);
    }
    
    // Capture pattern results from the pattern environment
    PatternResult pattern_result;
    // Copy all variables from pattern_env to pattern_result
    // Note: This is a simplified approach - in practice you'd want to be more selective
    try {
        // Get all variables defined in this pattern scope
        const auto& pattern_vars = pattern_env.getVariables();
        for (const auto& [name, value] : pattern_vars) {
            pattern_result[name] = value;
        }
        
        // Store the pattern result in global environment under the pattern name
        globals_.define(decl.name, pattern_result);
        std::cout << "Pattern " << decl.name << " captured " << pattern_result.size() << " variables" << std::endl;
    } catch (const std::exception& e) {
        std::cout << "Warning: Could not capture pattern results: " << e.what() << std::endl;
    }
    
    // Restore previous environment
    environment_ = previous;
}

void Interpreter::execute_signal_decl(const ast::SignalDecl& decl) {
    std::cout << "Executing signal declaration: " << decl.name << std::endl;
    
    if (decl.trigger) {
        Value trigger_result = evaluate(*decl.trigger);
        bool should_trigger = is_truthy(trigger_result);
        
        if (should_trigger) {
            std::cout << "Signal " << decl.name << " triggered! Action: " << decl.action << std::endl;
            
            if (decl.confidence) {
                Value confidence_value = evaluate(*decl.confidence);
                std::cout << "Confidence: " << stringify(confidence_value) << std::endl;
            }
        }
    }
}

Value Interpreter::call_builtin_function(const std::string& name, const std::vector<Value>& args) {
    auto it = builtins_.find(name);
    if (it != builtins_.end()) {
        return it->second(args);
    }
    throw std::runtime_error("Unknown function: " + name);
}


bool Interpreter::is_truthy(const Value& value) {
    try {
        return std::any_cast<bool>(value);
    } catch (const std::bad_any_cast&) {
        try
        {
            std::string str = std::any_cast<std::string>(value);
            return !str.empty();
        }
        catch (const std::bad_any_cast&)
        {
            try
            {
                double num = std::any_cast<double>(value);
                return num != 0.0;
            }
            catch (const std::bad_any_cast&)
            {
                return false;
            }
        }
    }
}

bool Interpreter::is_equal(const Value& a, const Value& b) {
    // Simplified equality check
    try {
        double a_num = std::any_cast<double>(a);
        double b_num = std::any_cast<double>(b);
        return a_num == b_num;
    } catch (const std::bad_any_cast&) {
        try {
            std::string a_str = std::any_cast<std::string>(a);
            std::string b_str = std::any_cast<std::string>(b);
            return a_str == b_str;
        } catch (const std::bad_any_cast&) {
            return false;
        }
    }
}

std::string Interpreter::stringify(const Value& value) {
    try {
        return std::to_string(std::any_cast<double>(value));
    } catch (const std::bad_any_cast&) {
        try {
            return std::any_cast<std::string>(value);
        } catch (const std::bad_any_cast&) {
            try {
                bool b = std::any_cast<bool>(value);
                return b ? "true" : "false";
            } catch (const std::bad_any_cast&) {
                try {
                    // Handle arrays
                    auto array = std::any_cast<std::vector<Value>>(value);
                    std::string result = "[";
                    for (size_t i = 0; i < array.size(); ++i) {
                        if (i > 0) result += ", ";
                        result += stringify(array[i]);
                    }
                    result += "]";
                    return result;
                } catch (const std::bad_any_cast&) {
                    try {
                        // Handle vectors (std::vector<double>)
                        auto vector = std::any_cast<std::vector<double>>(value);
                        std::string result = "vec" + std::to_string(vector.size()) + "(";
                        for (size_t i = 0; i < vector.size(); ++i) {
                            if (i > 0) result += ", ";
                            result += std::to_string(vector[i]);
                        }
                        result += ")";
                        return result;
                    } catch (const std::bad_any_cast&) {
                        return "<unknown value>";
                    }
                }
            }
        }
    }
}

Value Interpreter::visit_weighted_sum(const ast::WeightedSum& node) {
   double total = 0.0;
   for (const auto& expr : node.expressions) {
       Value expr_val = evaluate(*expr);
       double value = std::any_cast<double>(expr_val);
       total += value;
   }
   return total;
}

void Interpreter::visit_evolve_statement(const ast::EvolveStatement& node) {
    Value condition_result = evaluate(*node.condition);
    
    if (is_truthy(condition_result)) {
        // Create a new environment for the evolve block
        Environment evolve_env(environment_);
        Environment* previous = environment_;
        environment_ = &evolve_env;
        
        // Execute the evolve block
        for (const auto& stmt : node.body) {
            execute(*stmt);
        }
        
        // Restore previous environment
        environment_ = previous;
    }
}

void Interpreter::visit_if_statement(const ast::IfStatement& node) {
    Value condition_result = evaluate(*node.condition);
    
    if (is_truthy(condition_result)) {
        // Create a new environment for the then branch
        Environment then_env(environment_);
        Environment* previous = environment_;
        environment_ = &then_env;
        
        // Execute the then branch
        for (const auto& stmt : node.then_branch) {
            execute(*stmt);
        }
        
        // Restore previous environment
        environment_ = previous;
    } else if (!node.else_branch.empty()) {
        // Create a new environment for the else branch
        Environment else_env(environment_);
        Environment* previous = environment_;
        environment_ = &else_env;
        
        // Execute the else branch
        for (const auto& stmt : node.else_branch) {
            execute(*stmt);
        }
        
        // Restore previous environment
        environment_ = previous;
    }
}

void Interpreter::visit_while_statement(const ast::WhileStatement& node) {
    // Create a new environment for the while block
    Environment while_env(environment_);
    Environment* previous = environment_;
    environment_ = &while_env;
    
    // Execute the while loop
    while (is_truthy(evaluate(*node.condition))) {
        for (const auto& stmt : node.body) {
            execute(*stmt);
        }
    }
    
    // Restore previous environment
    environment_ = previous;
}

void Interpreter::visit_for_statement(const ast::ForStatement& node) {
    // Evaluate the iterable expression
    Value iterable_value = evaluate(*node.iterable);
    
    // Create a new environment for the for block
    Environment for_env(environment_);
    Environment* previous = environment_;
    environment_ = &for_env;
    
    // Handle array iteration
    try {
        const auto& array = std::any_cast<std::vector<Value>>(iterable_value);
        for (const auto& element : array) {
            // Bind the loop variable to the current element
            for_env.define(node.variable, element);
            
            // Execute the loop body
            for (const auto& stmt : node.body) {
                execute(*stmt);
            }
        }
    } catch (const std::bad_any_cast&) {
        std::string error_msg = get_config_string("dsl.for_loop_type_error", "For loop iterable must be an array");
        throw std::runtime_error(error_msg);
    }
    
    // Restore previous environment
    environment_ = previous;
}

Value UserFunction::call(Interpreter& interpreter, const std::vector<Value>& arguments) {
    // Create a new environment for the function execution
    Environment function_env(closure_);
    Environment* previous = interpreter.environment_;
    interpreter.environment_ = &function_env;

    // Bind arguments to parameters
    for (size_t i = 0; i < declaration_.parameters.size(); i++) {
        const std::string& param_name = declaration_.parameters[i].first;
        // Type checking could be added here to the future using declaration_.parameters[i].second
        if (i < arguments.size()) {
            function_env.define(param_name, arguments[i]);
        } else {
            std::string default_value_str = get_config_string("dsl.function_missing_arg_default", "null");
            Value default_value = nullptr;
            if (default_value_str == "null") {
                default_value = nullptr;
            } else if (default_value_str == "0") {
                default_value = 0.0;
            } else if (default_value_str == "false") {
                default_value = false;
            } else if (default_value_str == "") {
                default_value = std::string("");
            }
            function_env.define(param_name, default_value); // Default value for missing args
        }
    }

    try {
        // Execute function body
        for (const auto& stmt : declaration_.body) {
            interpreter.execute(*stmt);
        }
        // If no return statement was encountered, return null
        interpreter.environment_ = previous;
        return nullptr;
    } catch (const ReturnException& return_value) {
        // Handle return statement
        interpreter.environment_ = previous;
        return return_value.value();
    }
}

void Interpreter::visit_function_declaration(const ast::FunctionDeclaration& node) {
    auto function = std::make_shared<UserFunction>(node, environment_);
    environment_->define(node.name, function);
}

void Interpreter::visit_return_statement(const ast::ReturnStatement& node) {
    Value value = node.value ? evaluate(*node.value) : nullptr;
    throw ReturnException(value);
}

void Interpreter::visit_import_statement(const ast::ImportStatement& node) {
    const std::string prefix = node.module_path;
    if (!node.imports.empty()) {
        for (const auto& name : node.imports) {
            std::string full = prefix.empty() ? name : prefix + "::" + name;
            auto it = builtins_.find(full);
            if (it != builtins_.end()) {
                environment_->define(name, it->second);
            }
        }
    } else {
        for (const auto& [full_name, func] : builtins_) {
            if (prefix.empty() || full_name.rfind(prefix + "::", 0) == 0) {
                std::string alias = prefix.empty() ? full_name : full_name.substr(prefix.size() + 2);
                environment_->define(alias, func);
            }
        }
    }
}

void Interpreter::visit_export_statement(const ast::ExportStatement& node) {
    for (const auto& export_name : node.exports) {
        try {
            Value v = environment_->get(export_name);
            auto func = std::any_cast<std::function<Value(const std::vector<Value>&)>>(v);
            builtins_[export_name] = func;
        } catch (const std::exception&) {
            // Ignore non-function exports
        }
    }
}

// Variable access methods
Value Interpreter::get_global_variable(const std::string& name) {
    return globals_.get(name);
}

bool Interpreter::has_global_variable(const std::string& name) {
    try {
        globals_.get(name);
        return true;
    } catch (const std::runtime_error&) {
        return false;
    }
}

const std::unordered_map<std::string, Value>& Interpreter::get_global_variables() const {
    return globals_.getVariables();
}

// Async/await and exception handling implementation

void Interpreter::visit_async_function_declaration(const ast::AsyncFunctionDeclaration& node) {
    // Create an async function object and store it in the environment
    auto async_func = std::make_shared<AsyncFunction>(node, environment_);
    environment_->define(node.name, async_func);
}

Value Interpreter::visit_await_expression(const ast::AwaitExpression& node) {
    // Current implementation evaluates synchronously without async semantics
    Value result = evaluate(*node.expression);
    return result;
}

Value Interpreter::visit_if_expression(const ast::IfExpression& node) {
    // Evaluate the condition
    Value condition_result = evaluate(*node.condition);
    
    // Convert condition to boolean
    bool condition_value = false;
    try {
        condition_value = std::any_cast<bool>(condition_result);
    } catch (const std::bad_any_cast&) {
        try {
            condition_value = std::any_cast<double>(condition_result) != 0.0;
        } catch (const std::bad_any_cast&) {
            try {
                condition_value = !std::any_cast<std::string>(condition_result).empty();
            } catch (const std::bad_any_cast&) {
                condition_value = get_config_bool("dsl.if_expr_unknown_type_default", false); // Default to configurable value for unknown types
            }
        }
    }
    
    // Return the appropriate branch result
    if (condition_value) {
        return evaluate(*node.then_expr);
    } else {
        return evaluate(*node.else_expr);
    }
}

void Interpreter::visit_try_statement(const ast::TryStatement& node) {
    try {
        // Execute try block
        for (const auto& stmt : node.try_body) {
            execute(*stmt);
        }
    }
    catch (const DSLException& e) {
        // Handle DSL exceptions thrown by 'throw' statements
        if (!node.catch_variable.empty()) {
            environment_->define(node.catch_variable, e.value());
        }
        
        // Execute catch block
        for (const auto& stmt : node.catch_body) {
            execute(*stmt);
        }
    }
    catch (const std::exception& e) {
        // Handle other exceptions
        if (!node.catch_variable.empty()) {
            environment_->define(node.catch_variable, std::string(e.what()));
        }
        
        // Execute catch block
        for (const auto& stmt : node.catch_body) {
            execute(*stmt);
        }
    }
    
    // Execute finally block if present
    if (!node.finally_body.empty()) {
        for (const auto& stmt : node.finally_body) {
            execute(*stmt);
        }
    }
}

void Interpreter::visit_throw_statement(const ast::ThrowStatement& node) {
    Value exception_value = evaluate(*node.expression);
    throw DSLException(exception_value);
}

// AsyncFunction implementation
Value AsyncFunction::call(Interpreter& interpreter, const std::vector<Value>& arguments) {
    // Create a new environment for the function execution
    Environment function_env(closure_);
    Environment* previous = interpreter.environment_;
    interpreter.environment_ = &function_env;

    std::cout << "[ASYNC] Starting async function '" << declaration_.name << "'" << std::endl;

    // Bind arguments to parameters
    for (size_t i = 0; i < declaration_.parameters.size(); i++) {
        const std::string& param_name = declaration_.parameters[i].first;
        // Type checking could be added here in the future using declaration_.parameters[i].second
        if (i < arguments.size()) {
            function_env.define(param_name, arguments[i]);
        } else {
            std::string default_value_str = get_config_string("dsl.function_missing_arg_default", "null");
            Value default_value = nullptr;
            if (default_value_str == "null") {
                default_value = nullptr;
            } else if (default_value_str == "0") {
                default_value = 0.0;
            } else if (default_value_str == "false") {
                default_value = false;
            } else if (default_value_str == "") {
                default_value = std::string("");
            }
            function_env.define(param_name, default_value); // Default value for missing args
        }
    }

    try {
        // Execute function body
        for (const auto& stmt : declaration_.body) {
            interpreter.execute(*stmt);
        }
        // If no return statement was encountered, return null
        interpreter.environment_ = previous;
        std::cout << "[ASYNC] Async function '" << declaration_.name << "' completed" << std::endl;
        return nullptr;
    } catch (const ReturnException& return_value) {
        // Handle return statement
        interpreter.environment_ = previous;
        std::cout << "[ASYNC] Async function '" << declaration_.name << "' completed with return" << std::endl;
        return return_value.value();
    }
}

Value Interpreter::visit_array_literal(const ast::ArrayLiteral& node) {
    std::vector<Value> elements;
    elements.reserve(node.elements.size());
    
    for (const auto& element : node.elements) {
        elements.push_back(evaluate(*element));
    }
    
    return elements;
}

Value Interpreter::visit_array_access(const ast::ArrayAccess& node) {
    Value array_value = evaluate(*node.array);
    Value index_value = evaluate(*node.index);
    
    // Try to cast to vector of Values (our array type)
    try {
        auto array = std::any_cast<std::vector<Value>>(array_value);
        auto index = std::any_cast<double>(index_value);
        
        // Convert double index to integer
        size_t idx = static_cast<size_t>(index);
        
        // Check bounds
        if (idx >= array.size()) {
            std::string template_str = get_config_string("dsl.array_bounds_error_template", "Array index {index} out of bounds (size: {size})");
            std::unordered_map<std::string, std::string> replacements = {
                {"index", std::to_string(idx)},
                {"size", std::to_string(array.size())}
            };
            throw std::runtime_error(format_error_message(template_str, replacements));
        }
        
        return array[idx];
    } catch (const std::bad_any_cast&) {
        throw std::runtime_error("Cannot index into non-array value");
    }
}

Value Interpreter::visit_vector_literal(const ast::VectorLiteral& node) {
    std::vector<double> components;
    components.reserve(node.components.size());
    
    for (const auto& component_expr : node.components) {
        Value component_value = evaluate(*component_expr);
        double component = std::any_cast<double>(component_value);
        components.push_back(component);
    }
    
    return components;
}

Value Interpreter::visit_vector_access(const ast::VectorAccess& node) {
    Value vector_value = evaluate(*node.vector);
    
    try {
        auto vector = std::any_cast<std::vector<double>>(vector_value);
        
        // Handle component access by name (configurable)
        std::string component_names_str = get_config_string("dsl.vector_component_names", "x,y,z,w");
        std::vector<std::string> component_names;
        std::stringstream ss(component_names_str);
        std::string component_name;
        while (std::getline(ss, component_name, ',')) {
            component_names.push_back(component_name);
        }
        
        for (size_t i = 0; i < component_names.size() && i < vector.size(); ++i) {
            if (node.component == component_names[i]) {
                return vector[i];
            }
        }
        
        // Handle component access by index [0], [1], [2], [3]
        try {
            size_t index = std::stoul(node.component);
            if (index >= vector.size()) {
                std::string template_str = get_config_string("dsl.vector_bounds_error_template", "Vector component index {index} out of bounds (size: {size})");
                std::unordered_map<std::string, std::string> replacements = {
                    {"index", std::to_string(index)},
                    {"size", std::to_string(vector.size())}
                };
                throw std::runtime_error(format_error_message(template_str, replacements));
            }
            return vector[index];
        } catch (const std::invalid_argument&) {
            throw std::runtime_error("Invalid vector component: " + node.component);
        }
        
    } catch (const std::bad_any_cast&) {
        throw std::runtime_error("Cannot access component of non-vector value");
    }
}

} // namespace dsl::runtime<|MERGE_RESOLUTION|>--- conflicted
+++ resolved
@@ -47,7 +47,6 @@
         }
     }
     
-<<<<<<< HEAD
     // Helper function to get trading data from Valkey
     double get_valkey_trading_metric(const std::string& metric_key, double fallback_value = 0.0) {
         try {
@@ -66,8 +65,6 @@
         return fallback_value;
     }
     
-=======
->>>>>>> 44742366
     // Helper function to check market session status using real-time data
     bool is_market_open() {
         try {
@@ -1565,29 +1562,6 @@
     
     // ===== TRADING-SPECIFIC FUNCTIONS FOR SEP DSL PLATFORM =====
 
-<<<<<<< HEAD
-=======
-    // Position sizing and risk management
-    builtins_["calculate_position_size"] = [](const std::vector<Value>& args) -> Value {
-        if (args.empty()) {
-            throw std::runtime_error("calculate_position_size() expects signal_strength argument");
-        }
-        
-        double signal_strength = std::any_cast<double>(args[0]);
-        double account_balance = 10000.0; // Demo balance
-        double base_risk = 0.02; // 2% base risk
-        
-        // Confidence-based position sizing
-        double confidence_multiplier = signal_strength > 0.8 ? 1.5 : 1.0;
-        double position_size = account_balance * base_risk * confidence_multiplier;
-        
-        std::cout << "DSL: Calculated position size: $" << position_size 
-                  << " (signal: " << signal_strength << ")" << std::endl;
-        
-        return position_size;
-    };
-    
->>>>>>> 44742366
     // Trade execution functions
     builtins_["execute_trade"] = [](const std::vector<Value>& args) -> Value {
         if (args.size() < 5) {
@@ -1726,7 +1700,6 @@
         return 1.0; // Success
     };
     
-<<<<<<< HEAD
     builtins_["get_strategy_stats"] = [](const std::vector<Value>& args) -> Value {
         (void)args; // Suppress unused parameter warning
         std::cout << "DSL: Retrieving strategy performance from Valkey..." << std::endl;
@@ -1734,8 +1707,6 @@
         return 0.0;
     };
     
-=======
->>>>>>> 44742366
     // String length function for DSL pattern names
     builtins_["len"] = [](const std::vector<Value>& args) -> Value {
         if (args.size() != 1) {
