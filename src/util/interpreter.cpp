--- conflicted
+++ resolved
@@ -1715,11 +1715,7 @@
         }
     };
     
-<<<<<<< HEAD
-    // Trading utilities
-=======
     // Advanced trading functions
->>>>>>> 91d8af35
     builtins_["check_market_hours"] = [](const std::vector<Value>& args) -> Value {
         (void)args; // Suppress unused parameter warning
         std::cout << "DSL: Checking real market hours..." << std::endl;
