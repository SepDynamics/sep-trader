#pragma once

#ifndef SRC_APP_IPATTERNRECOGNITIONSERVICE_MERGED_H
#define SRC_APP_IPATTERNRECOGNITIONSERVICE_MERGED_H

#include "core/standard_includes.h"
#include "core/result_types.h"
#include "core/types.h"

#include "IService.h"
#include "PatternTypes.h"
#include "QuantumTypes.h"
<<<<<<< HEAD
#include "core/result_types.h"
#include <vector>
#include <string>
#include <memory>
#include <array>
#include <functional>
#include <map>
=======
>>>>>>> 62501378

namespace sep {
namespace services {

class IPatternRecognitionService : public IService {
public:
    // Methods from src/app/include/IPatternRecognitionService.h
    virtual Result<std::vector<std::shared_ptr<Pattern>>> extractPatterns(const std::vector<float>& inputData, const std::map<std::string, float>& extractionParameters = {}) = 0;
    virtual Result<std::vector<std::shared_ptr<Pattern>>> extractPatternsFromQuantumState(const QuantumState& state) = 0;
    virtual Result<PatternClassification> classifyPattern(const Pattern& pattern) = 0;
    virtual Result<std::vector<PatternMatch>> matchPattern(const Pattern& pattern, float matchThreshold = 0.7f, int maxResults = 10) = 0;
    virtual Result<PatternEvolution> trackPatternEvolution(const std::string& patternId, int historyLength = 10) = 0;
    virtual Result<std::vector<PatternCluster>> clusterPatterns(const std::vector<std::shared_ptr<Pattern>>& patterns, const std::map<std::string, float>& clusteringParameters = {}) = 0;
    virtual std::map<std::string, std::string> getAvailableClassifiers() const = 0;
    virtual std::map<std::string, std::string> getAvailableExtractionAlgorithms() const = 0;
    virtual Result<std::string> storePattern(const Pattern& pattern) = 0;
    virtual Result<std::shared_ptr<Pattern>> retrievePattern(const std::string& patternId) = 0;

    // Methods from src/app/include/pattern/IPatternRecognitionService.h
    virtual Result<std::string> registerPattern(const Pattern& pattern) = 0;
    virtual Result<Pattern> getPattern(const std::string& patternId) = 0;
    virtual Result<void> updatePattern(const std::string& patternId, const Pattern& pattern) = 0;
    virtual Result<void> deletePattern(const std::string& patternId) = 0;
    virtual Result<std::vector<PatternMatch>> findSimilarPatterns(const Pattern& pattern, int maxResults = 10, float minScore = 0.7f) = 0;
    virtual Result<PatternEvolution> getPatternEvolution(const std::string& patternId) = 0;
    virtual Result<void> addEvolutionStage(const std::string& patternId, const Pattern& newStage) = 0;
    virtual Result<std::vector<PatternCluster>> clusterPatterns(const std::vector<std::string>& patternIds = {}, int numClusters = 0) = 0;
    virtual Result<float> calculateCoherence(const Pattern& pattern) = 0;
    virtual Result<float> calculateStability(const Pattern& pattern) = 0;
    virtual int registerChangeListener(std::function<void(const std::string&, const Pattern&)> callback) = 0;
    virtual Result<void> unregisterChangeListener(int subscriptionId) = 0;
};

} // namespace services
} // namespace sep

#endif // SRC_APP_IPATTERNRECOGNITIONSERVICE_MERGED_H<|MERGE_RESOLUTION|>--- conflicted
+++ resolved
@@ -10,16 +10,6 @@
 #include "IService.h"
 #include "PatternTypes.h"
 #include "QuantumTypes.h"
-<<<<<<< HEAD
-#include "core/result_types.h"
-#include <vector>
-#include <string>
-#include <memory>
-#include <array>
-#include <functional>
-#include <map>
-=======
->>>>>>> 62501378
 
 namespace sep {
 namespace services {
