#pragma once

#ifndef SRC_APP_IMEMORYTIERSERVICE_MERGED_H
#define SRC_APP_IMEMORYTIERSERVICE_MERGED_H

#include "core/standard_includes.h"
#include "core/result_types.h"
#include "core/types.h"

#include "IService.h"
#include "MemoryTierTypes.h"
<<<<<<< HEAD
#include "core/result_types.h"
#include <array>
#include <functional>
#include <string>
#include <vector>
#include <memory>
#include <cstddef>
#include <cstdint>
=======
>>>>>>> 62501378

// Forward declarations
namespace sep {
namespace memory {
    class MemoryTier;
    struct MemoryBlock;
    enum class MemoryTierEnum;
    struct MemoryThresholdConfig;
}
}

namespace sep {
namespace services {

class IMemoryTierService : public virtual IService {
public:
    virtual ~IMemoryTierService() = default;

    // Methods from src/app/include/IMemoryTierService.h
    virtual Result<std::string> allocateBlock(uint64_t size, MemoryTierLevel tier, const std::string& contentType, const std::vector<uint8_t>& initialData = {}, const std::map<std::string, std::string>& tags = {}) = 0;
    virtual Result<void> deallocateBlock(const std::string& blockId) = 0;
    virtual Result<void> storeData(const std::string& blockId, const std::vector<uint8_t>& data, uint64_t offset = 0) = 0;
    virtual Result<std::vector<uint8_t>> retrieveData(const std::string& blockId, uint64_t size, uint64_t offset = 0) = 0;
    virtual Result<MemoryBlockMetadata> getBlockMetadata(const std::string& blockId) = 0;
    virtual Result<void> moveBlockToTier(const std::string& blockId, MemoryTierLevel destinationTier, const std::string& reason = "Manual transition") = 0;
    virtual Result<TierStatistics> getTierStatistics(MemoryTierLevel tier) = 0;
    virtual Result<std::map<MemoryTierLevel, TierStatistics>> getAllTierStatistics() = 0;
    virtual Result<void> configureTier(MemoryTierLevel tier, uint64_t totalCapacity, const std::map<std::string, std::string>& policies = {}) = 0;
    virtual Result<void> optimizeTiers(bool aggressive = false) = 0;
    virtual int registerTransitionCallback(std::function<void(const TierTransitionRecord&)> callback) = 0;
    virtual Result<void> unregisterTransitionCallback(int subscriptionId) = 0;
    virtual Result<std::vector<TierTransitionRecord>> getTransitionHistory(int maxRecords = 100) = 0;
    virtual Result<std::vector<MemoryAccessPattern>> getAccessPatterns(uint32_t minFrequency = 5) = 0;

    // Methods from src/app/memory/IMemoryTierService.h
    virtual Result<sep::memory::MemoryBlock*> allocate(std::size_t size, sep::memory::MemoryTierEnum tier) = 0;
    virtual Result<void> deallocate(sep::memory::MemoryBlock* block) = 0;
    virtual Result<sep::memory::MemoryBlock*> findBlockByPtr(void* ptr) = 0;
    virtual Result<sep::memory::MemoryTier*> getTier(sep::memory::MemoryTierEnum tier) = 0;
    virtual Result<float> getTierUtilization(sep::memory::MemoryTierEnum tier) = 0;
    virtual Result<float> getTierFragmentation(sep::memory::MemoryTierEnum tier) = 0;
    virtual Result<float> getTotalUtilization() = 0;
    virtual Result<float> getTotalFragmentation() = 0;
    virtual Result<void> defragmentTier(sep::memory::MemoryTierEnum tier) = 0;
    virtual Result<void> optimizeBlocks() = 0;
    virtual Result<void> optimizeTiers() = 0;
    virtual Result<sep::memory::MemoryBlock*> promoteBlock(sep::memory::MemoryBlock* block) = 0;
    virtual Result<sep::memory::MemoryBlock*> demoteBlock(sep::memory::MemoryBlock* block) = 0;
    virtual Result<sep::memory::MemoryBlock*> updateBlockMetrics(sep::memory::MemoryBlock* block, float coherence, float stability, uint32_t generation, float contextScore) = 0;
    virtual Result<std::string> getMemoryAnalytics() = 0;
    virtual Result<std::string> getMemoryVisualization() = 0;
    virtual Result<void> configureTierPolicies(const sep::memory::MemoryThresholdConfig& config) = 0;
    virtual Result<void> optimizeRedisIntegration(int optimizationLevel) = 0;
};

} // namespace services
} // namespace sep

#endif // SRC_APP_IMEMORYTIERSERVICE_MERGED_H<|MERGE_RESOLUTION|>--- conflicted
+++ resolved
@@ -9,17 +9,6 @@
 
 #include "IService.h"
 #include "MemoryTierTypes.h"
-<<<<<<< HEAD
-#include "core/result_types.h"
-#include <array>
-#include <functional>
-#include <string>
-#include <vector>
-#include <memory>
-#include <cstddef>
-#include <cstdint>
-=======
->>>>>>> 62501378
 
 // Forward declarations
 namespace sep {
