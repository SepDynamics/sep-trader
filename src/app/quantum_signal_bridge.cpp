--- conflicted
+++ resolved
@@ -1013,8 +1013,7 @@
     }
 }
 
-<<<<<<< HEAD
-}
+} // namespace sep::trading
 
 sep::trading::QuantumIdentifiers sep::trading::QuantumSignalBridge::processAsset(const std::string& asset) {
     if (!initialized_) {
@@ -1119,7 +1118,4 @@
             .converged = false
         };
     }
-}
-=======
-} // namespace sep::trading
->>>>>>> 9fa0bcd2
+}