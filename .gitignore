# Build  directories
build/
build_*/
dist/
out/
!src/cache/

# Compiled binaries
*.exe
*.out
*.app
*.o
*.so
*.dll
*.dylib
*.a

# CMake
CMakeCache.txt
CMakeFiles/
CMakeScripts/
Testing/
Makefile
cmake_install.cmake
install_manifest.txt
compile_commands.json
CTestTestfile.cmake
_deps

# CUDA
*.i
*.ii
*.gpu
*.ptx
*.cubin
*.fatbin

# IDE files
.vscode/
.idea/
*.swp
*.swo
*~

# OS generated files
.DS_Store
.DS_Store?
._*
.Spotlight-V100
.Trashes
ehthumbs.db
Thumbs.db

# Logs and output
*.log
# output/
logs/
*.txt
!tests/CMakeLists.txt

# Dependencies
node_modules/
vendor/
third_party/build/

# Package files
*.tar.gz
*.zip
*.deb
*.rpm

# Python
__pycache__/
*.py[cod]
*$py.class
*.so
.Python
env/
venv/
.venv/
pip-log.txt
pip-delete-this-directory.txt

# Ruby
*.gem
.bundle/
Gemfile.lock
pkg/
tmp/

# Test artifacts
test_results/
coverage/
*.gcov
*.gcda
*.gcno

# Documentation build
docs/_build/
docs/html/
docs/latex/

# Cache directories
.cache/
.kilocode/
# cache/
tests/fuzzing/corpus/
build_asan/

# Temporary files
temp/
tmp/
*.tmp
*.temp
# Configuration files (may contain secrets)
*.env
OANDA.env
*.key
*.pem
config/secrets/

# Docker
.dockerignore

# Git
*.orig
*.rej

# Backup files
*.bak
*.backup

# Editor artifacts
*.kate-swp
.#*

# Clang tools
.clang-format
.clang-tidy

# Static analysis
static-analysis-results/
cppcheck-report.xml

# Benchmarks
benchmark_results.json
profiling_results.txt

# SEP DSL specific
*.sep.out
sep_output/
pattern_results/

# Package manager artifacts
Pipfile.lock
yarn.lock
package-lock.json

# Local development
local/
dev/
scratch/

# Allow committed testbed scenarios
!_sep/
!_sep/**

# CI/CD artifacts
artifacts/
reports/

# Database files
*.db
*.sqlite
*.sqlite3

# Large test data files
data/large/
datasets/
*.csv
!tests/data/*.csv
*.json.gz

# Jupyter notebooks
.ipynb_checkpoints/

# R
.RData
.Rhistory

# MATLAB
*.asv

# Temporary network files
*.networkx_cache

# PyCharm
.idea/

# VSCode
.vscode/settings.json
.vscode/launch.json
.vscode/extensions.json
.vscode/*.code-snippets

# Vim
[._]*.s[a-v][a-z]
[._]*.sw[a-p]
[._]s[a-rt-v][a-z]
[._]ss[a-gi-z]
[._]sw[a-p]

# Allow internal testbed utilities
!_sep/
!_sep/testbed/

# Emacs
*~
\#*\#
/.emacs.desktop
/.emacs.desktop.lock
*.elc
auto-save-list
tramp
.\#*

# JetBrains
.idea/
*.iws
*.iml
*.ipr

# CodeBlocks
*.depend
*.layout
*.cbp

# Qt Creator
CMakeLists.txt.user*

# Eclipse CDT
.autotools
.cproject
.metadata
.project
.settings/

# NetBeans
/nbproject/private/
/build/
/nbbuild/
/dist/
/nbdist/
/.nb-gradle/

# Visual Studio
.vs/
*.user
*.suo
*.sdf
*.opensdf
*.VC.db

# Xcode
*.xcodeproj/
*.xcworkspace/

# AppCode
.idea/

# CLion
cmake-build-*/

# Ignore generated files but not the templates
*_generated.*
!*_template.*
config/OANDA.env
<<<<<<< HEAD
# Allow internal testbed prototypes
!_sep/
!_sep/testbed/
!_sep/testbed/**
=======

# Allow committed testbed scenarios
!_sep/
!_sep/**
>>>>>>> 4da26070
<|MERGE_RESOLUTION|>--- conflicted
+++ resolved
@@ -275,14 +275,8 @@
 *_generated.*
 !*_template.*
 config/OANDA.env
-<<<<<<< HEAD
+
 # Allow internal testbed prototypes
 !_sep/
 !_sep/testbed/
-!_sep/testbed/**
-=======
-
-# Allow committed testbed scenarios
-!_sep/
-!_sep/**
->>>>>>> 4da26070
+!_sep/**