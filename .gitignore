--- conflicted
+++ resolved
@@ -276,10 +276,7 @@
 *_generated.*
 !*_template.*
 config/OANDA.env
-<<<<<<< HEAD
-=======
 
 # Allow committed testbed scenarios
->>>>>>> 950ef0b6
 !_sep/
 !_sep/**