--- conflicted
+++ resolved
@@ -73,11 +73,9 @@
 - Obsolete OANDA historical fetcher and script dependency removed (`oanda_historical_fetcher.cpp`, `run_trader.sh`).
 - Unused configuration helper functions removed to eliminate dead code (`src/util/interpreter.cpp`).
 - Unused filter utility and associated test removed (`src/app/filter.*`, `tests/data_access/filter_test.cpp`).
-<<<<<<< HEAD
 - Duplicate DSL interpreter parameter definitions consolidated (`src/core/engine_config.cpp`).
-=======
 - Removed duplicate app container and background animation styles (`frontend/src/styles/App.css`).
->>>>>>> 0ffd1ccf
+
 
 ## Recommendations
 1. Remove remaining hardcoded values via configuration.
