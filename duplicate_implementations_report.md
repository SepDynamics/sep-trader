--- conflicted
+++ resolved
@@ -67,11 +67,8 @@
 - Leftover pattern analysis function removed from EngineFacade (`src/core/facade.cpp`).
 - Fixed misplaced validation helpers in OANDA connector (`src/io/oanda_connector.cpp`).
 - Resolved merge artifact that duplicated validation logic in OANDA connector (`src/io/oanda_connector.cpp`).
-<<<<<<< HEAD
 - Obsolete OANDA historical fetcher and script dependency removed (`oanda_historical_fetcher.cpp`, `run_trader.sh`).
-=======
 - Unused configuration helper functions removed to eliminate dead code (`src/util/interpreter.cpp`).
->>>>>>> 02893f52
 
 ## Recommendations
 1. Remove remaining hardcoded values via configuration.
