--- conflicted
+++ resolved
@@ -46,14 +46,10 @@
 - Duplicate CPU window calculation path consolidated into a single helper (`src/app/tick_data_manager.cpp`).
 - Unused remote data manager interface and synchronizer stubs removed (`src/core/remote_data_manager.hpp`, `src/core/remote_synchronizer.*`).
 - Outdated Redis metrics API removed to reflect Valkey-only integration (`frontend/src/services/api.ts`).
-<<<<<<< HEAD
 - Trade update handler now stores recent updates instead of logging to console (`frontend/src/context/WebSocketContext.js`).
-=======
 - Unimplemented WeeklyDataFetcher configuration and cache helpers removed (`src/core/weekly_data_fetcher.*`).
-
 - Removed redundant amplitude renormalization and stale CUDA stub reference
   (`src/app/QuantumProcessingService.cpp`, `src/core/cuda_impl.h`).
->>>>>>> 2f182dda
 
 ## Recommendations
 1. Remove remaining hardcoded values via configuration.
