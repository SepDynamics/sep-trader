#!/usr/bin/env python3
"""
SEP Professional Trader-Bot - Lightweight Cloud Trading Service
Runs on Digital Ocean droplet for live trading execution
"""

import os
import sys
import time
import json
import logging
from datetime import datetime, timezone
from http.server import HTTPServer, BaseHTTPRequestHandler
from urllib.parse import urlparse
import threading
import signal

# Allow importing risk controls from scripts directory
sys.path.append(os.path.dirname(__file__))
from trading.risk import RiskManager, RiskLimits  # noqa: E402
from oanda_connector import OandaConnector  # noqa: E402
<<<<<<< HEAD
from websocket_service import start_websocket_server  # noqa: E402
=======
import subprocess
>>>>>>> 300d51fa

# Setup logging with environment-appropriate paths
def setup_logging():
    # Determine log directory based on environment
    if os.path.exists('/app'):
        # Docker/containerized environment
        log_dir = '/app/logs'
    else:
        # Local development environment
        log_dir = os.path.join(os.path.dirname(os.path.abspath(__file__)), 'logs')
    
    # Create logs directory if it doesn't exist
    os.makedirs(log_dir, exist_ok=True)
    
    log_file = os.path.join(log_dir, 'trading_service.log')
    
    logging.basicConfig(
        level=logging.INFO,
        format='%(asctime)s - %(levelname)s - %(message)s',
        handlers=[
            logging.FileHandler(log_file),
            logging.StreamHandler()
        ]
    )
    return logging.getLogger(__name__)

logger = setup_logging()

class TradingService:
    def __init__(self):
        self.running = False
        self.enabled_pairs = set()
        self.trading_active = False
        self.last_sync = None
        self.market_status = "unknown"

        # Setup connectors and risk manager
        try:
            self.oanda = OandaConnector()
        except Exception as e:
            logger.warning(f"OANDA connector unavailable: {e}")
            self.oanda = None

        self.risk_manager = RiskManager(RiskLimits())

        # Load configuration
        self.load_config()

    def load_config(self):
        """Load configuration and enabled pairs"""
        try:
            config_path = "/app/config/pair_registry.json"
            if os.path.exists(config_path):
                with open(config_path, 'r') as f:
                    config = json.load(f)
                    self.enabled_pairs = set(config.get('enabled_pairs', []))
                    logger.info(f"Loaded {len(self.enabled_pairs)} enabled pairs")
            else:
                logger.warning("No pair registry found, using defaults")
                self.enabled_pairs = {"EUR_USD", "GBP_USD"}
        except Exception as e:
            logger.error(f"Error loading config: {e}")

    def _save_pairs(self):
        """Persist enabled pairs to registry"""
        try:
            config_path = "/app/config/pair_registry.json"
            os.makedirs(os.path.dirname(config_path), exist_ok=True)
            with open(config_path, 'w', encoding='utf-8') as f:
                json.dump({'enabled_pairs': sorted(self.enabled_pairs)}, f, indent=2)
        except Exception as e:
            logger.error(f"Error saving pair registry: {e}")

    # Pair management helpers
    def enable_pair(self, pair: str) -> list:
        """Enable a trading pair"""
        self.enabled_pairs.add(pair)
        self._save_pairs()
        logger.info(f"Enabled pair {pair}")
        return list(self.enabled_pairs)

    def disable_pair(self, pair: str) -> list:
        """Disable a trading pair"""
        self.enabled_pairs.discard(pair)
        self._save_pairs()
        logger.info(f"Disabled pair {pair}")
        return list(self.enabled_pairs)

    # Metrics and performance helpers
    def get_live_metrics(self) -> dict:
        """Return current live trading metrics"""
        metrics = {
            'market_status': self.market_status,
            'trading_active': self.trading_active,
            'enabled_pairs': list(self.enabled_pairs),
            'timestamp': datetime.now().isoformat(),
            'risk': self.risk_manager.get_risk_summary(),
        }
        return metrics

    def get_performance_history(self) -> dict:
        """Return historical trade performance"""
        log_file = "/app/logs/trades.json"
        try:
            if os.path.exists(log_file):
                with open(log_file, 'r', encoding='utf-8') as f:
                    return json.load(f)
        except Exception as e:
            logger.error(f"Error reading performance history: {e}")
        return {'trades': []}

    def execute_command(self, command: str) -> dict:
        """Execute a CLI command and return its output"""
        try:
            result = subprocess.run(
                command,
                shell=True,
                capture_output=True,
                text=True,
                timeout=60,
            )
            return {
                'returncode': result.returncode,
                'stdout': result.stdout,
                'stderr': result.stderr,
            }
        except Exception as e:
            logger.error(f"Command execution failed: {e}")
            return {'returncode': -1, 'error': str(e)}

    def check_market_hours(self):
        """Check if forex market is currently open"""
        now = datetime.now(timezone.utc)
        weekday = now.weekday()  # 0=Monday, 6=Sunday
        hour = now.hour

        # Forex market is closed from Friday 22:00 UTC to Sunday 22:00 UTC
        if weekday == 5 and hour >= 22:  # Friday after 22:00
            return False
        if weekday == 6:  # All day Saturday
            return False
        if weekday == 0 and hour < 22:  # Sunday before 22:00
            return False

        return True

    def start_trading(self):
        """Start the trading service"""
        self.running = True
        self.trading_active = self.check_market_hours()

        logger.info("🚀 SEP Trading Service Started")
        logger.info(f"Enabled pairs: {list(self.enabled_pairs)}")
        logger.info(f"Market open: {self.trading_active}")

        while self.running:
            try:
                # Update market status
                self.market_status = "open" if self.check_market_hours() else "closed"

                if self.trading_active and self.check_market_hours():
                    self.trading_loop()
                else:
                    logger.info("Market closed - waiting...")
                    time.sleep(300)  # Check every 5 minutes when closed

            except Exception as e:
                logger.error(f"Trading loop error: {e}")
                time.sleep(30)

    def trading_loop(self):
        """Main trading execution loop"""
        logger.info("📊 Executing trading loop...")

        # Check for new trading signals
        signals_file = "/app/data/trading_signals.json"
        if os.path.exists(signals_file):
            try:
                with open(signals_file, 'r') as f:
                    signals = json.load(f)

                for sig in signals.get('signals', []):
                    pair = sig.get('pair')
                    if pair in self.enabled_pairs:
                        self.execute_signal(sig)

            except Exception as e:
                logger.error(f"Error processing signals: {e}")

        # Sleep before next iteration
        time.sleep(60)  # Check every minute during trading hours

    def execute_signal(self, trade_signal):
        """Execute a trading signal"""
        pair = trade_signal.get('pair')
        direction = trade_signal.get('direction')  # BUY or SELL
        confidence = trade_signal.get('confidence', 0)
        logger.info(f"🎯 Signal: {pair} {direction} (confidence: {confidence:.3f})")

        units = int(trade_signal.get('units', 100))
        if direction == 'SELL':
            units = -units

        allowed, reason = self.risk_manager.can_open(units)
        if not allowed:
            logger.warning(f"Risk check failed ({reason}) for {pair}")
            return

        status = 'simulated'
        if self.oanda:
            try:
                self.oanda.place_market_order(pair, units)
                status = 'executed'
            except Exception as exc:
                logger.error(f"Order placement failed: {exc}")
                status = 'error'

        trade_log = {
            'timestamp': datetime.now().isoformat(),
            'pair': pair,
            'direction': direction,
            'confidence': confidence,
            'units': units,
            'status': status
        }

        log_file = "/app/logs/trades.json"
        try:
            if os.path.exists(log_file):
                with open(log_file, 'r', encoding='utf-8') as f:
                    trades = json.load(f)
            else:
                trades = {'trades': []}

            trades['trades'].append(trade_log)

            with open(log_file, 'w', encoding='utf-8') as f:
                json.dump(trades, f, indent=2)
        except Exception as e:
            logger.error(f"Error writing trade log: {e}")

        self.risk_manager.record(0.0)

    def stop_trading(self):
        """Stop the trading service"""
        self.running = False
        logger.info("🛑 Trading service stopped")

class TradingAPIHandler(BaseHTTPRequestHandler):
    def __init__(self, trading_service, *args, **kwargs):
        self.trading_service = trading_service
        super().__init__(*args, **kwargs)

    def do_HEAD(self):
        """Handle HEAD requests - same as GET but without response body"""
        logger.info(f"Handling HEAD request for {self.path}")
        parsed_path = urlparse(self.path)
        path = parsed_path.path

        if path == '/health' or path == '/api/status':
            self.send_response(200)
            self.send_header('Content-type', 'application/json')
            self.end_headers()
            logger.info(f"Responded 200 to HEAD {self.path}")
        else:
            self.send_response(404)
            self.end_headers()
            logger.info(f"Responded 404 to HEAD {self.path}")

    def do_GET(self):
        """Handle GET requests"""
        parsed_path = urlparse(self.path)
        path = parsed_path.path

        if path == '/health':
            self.send_response(200)
            self.send_header('Content-type', 'application/json')
            self.end_headers()
            response = {
                'status': 'healthy',
                'market_status': self.trading_service.market_status,
                'trading_active': self.trading_service.trading_active,
                'enabled_pairs': list(self.trading_service.enabled_pairs),
                'timestamp': datetime.now().isoformat()
            }
            self.wfile.write(json.dumps(response).encode())

        elif path == '/api/status':
            self.send_response(200)
            self.send_header('Content-type', 'application/json')
            self.end_headers()
            response = {
                'service': 'SEP Professional Trader-Bot',
                'version': '1.0.0',
                'status': 'running' if self.trading_service.running else 'stopped',
                'market': self.trading_service.market_status,
                'pairs': list(self.trading_service.enabled_pairs),
                'last_sync': self.trading_service.last_sync
            }
            self.wfile.write(json.dumps(response).encode())

        elif path == '/api/pairs':
            self.send_response(200)
            self.send_header('Content-type', 'application/json')
            self.end_headers()
            response = {'pairs': list(self.trading_service.enabled_pairs)}
            self.wfile.write(json.dumps(response).encode())

        elif path == '/api/metrics/live':
            self.send_response(200)
            self.send_header('Content-type', 'application/json')
            self.end_headers()
            response = self.trading_service.get_live_metrics()
            self.wfile.write(json.dumps(response).encode())

        elif path == '/api/performance/history':
            self.send_response(200)
            self.send_header('Content-type', 'application/json')
            self.end_headers()
            response = self.trading_service.get_performance_history()
            self.wfile.write(json.dumps(response).encode())

        else:
            self.send_response(404)
            self.end_headers()

    def do_POST(self):
        """Handle POST requests"""
        parsed_path = urlparse(self.path)
        path = parsed_path.path

        if path == '/api/data/reload':
            self.trading_service.load_config()
            self.trading_service.last_sync = datetime.now().isoformat()

            self.send_response(200)
            self.send_header('Content-type', 'application/json')
            self.end_headers()
            response = {'status': 'reloaded', 'timestamp': datetime.now().isoformat()}
            self.wfile.write(json.dumps(response).encode())

        elif path.startswith('/api/pairs/') and path.endswith('/enable'):
            pair = path.split('/')[3]
            pairs = self.trading_service.enable_pair(pair)
            self.send_response(200)
            self.send_header('Content-type', 'application/json')
            self.end_headers()
            self.wfile.write(json.dumps({'pairs': pairs}).encode())

        elif path.startswith('/api/pairs/') and path.endswith('/disable'):
            pair = path.split('/')[3]
            pairs = self.trading_service.disable_pair(pair)
            self.send_response(200)
            self.send_header('Content-type', 'application/json')
            self.end_headers()
            self.wfile.write(json.dumps({'pairs': pairs}).encode())

        elif path == '/api/commands/execute':
            length = int(self.headers.get('Content-Length', 0))
            body = self.rfile.read(length) if length else b'{}'
            try:
                data = json.loads(body)
            except json.JSONDecodeError:
                data = {}
            command = data.get('command', '')
            result = self.trading_service.execute_command(command)
            self.send_response(200)
            self.send_header('Content-type', 'application/json')
            self.end_headers()
            self.wfile.write(json.dumps(result).encode())

        else:
            self.send_response(404)
            self.end_headers()

    def log_message(self, format, *args):
        """Override to use our logger"""
        logger.info(f"HTTP: {format % args}")

def create_handler(trading_service):
    """Create HTTP handler with trading service"""
    def handler(*args, **kwargs):
        return TradingAPIHandler(trading_service, *args, **kwargs)
    return handler

def signal_handler(signum, frame):
    """Handle shutdown signals"""
    logger.info("Received shutdown signal")
    trading_service.stop_trading()
    sys.exit(0)

if __name__ == "__main__":
    # Setup signal handlers
    signal.signal(signal.SIGINT, signal_handler)
    signal.signal(signal.SIGTERM, signal_handler)

    # Create trading service
    trading_service = TradingService()

    # Start HTTP server in background
    port = int(os.environ.get('PORT', 8080))
    server = HTTPServer(('0.0.0.0', port), create_handler(trading_service))
    server_thread = threading.Thread(target=server.serve_forever)
    server_thread.daemon = True
    server_thread.start()

    logger.info(f"🌐 API server started on port {port}")

    # Start WebSocket metrics server
    ws_port = int(os.environ.get('WS_PORT', 8765))
    start_websocket_server(ws_port)
    logger.info(f"📡 WebSocket server started on port {ws_port}")

    try:
        # Start trading service (blocking)
        trading_service.start_trading()
    except KeyboardInterrupt:
        logger.info("Shutting down...")
    finally:
        trading_service.stop_trading()
        server.shutdown()<|MERGE_RESOLUTION|>--- conflicted
+++ resolved
@@ -19,11 +19,8 @@
 sys.path.append(os.path.dirname(__file__))
 from trading.risk import RiskManager, RiskLimits  # noqa: E402
 from oanda_connector import OandaConnector  # noqa: E402
-<<<<<<< HEAD
 from websocket_service import start_websocket_server  # noqa: E402
-=======
 import subprocess
->>>>>>> 300d51fa
 
 # Setup logging with environment-appropriate paths
 def setup_logging():
