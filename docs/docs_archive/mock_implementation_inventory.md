--- conflicted
+++ resolved
@@ -17,15 +17,11 @@
 
 ### Data Source Mocks
 
-<<<<<<< HEAD
 1. **Cache Validation** (Referenced in `tests/data_pipeline/test_data_integrity.cpp`)
-=======
-1. **OANDA Market Data Helper**
    - Previously located at `_sep/testbed/oanda_market_data_helper.hpp` with a placeholder ATR value
    - Now integrated into `src/app/quantum_signal_bridge.cpp` with real ATR computation
 
 2. **Cache Validation** (Referenced in `tests/data_pipeline/test_data_integrity.cpp`)
->>>>>>> 1e31ef77
    - Ensures cached entries originate from recognized providers (e.g., OANDA)
    - Stub provider references removed to prevent mock data usage
 
@@ -71,10 +67,7 @@
 | Component | Location | Type | Purpose | Status |
 |-----------|----------|------|---------|--------|
 | PlaceholderDetection | `_sep/testbed/placeholder_detection.h` | Utility | Detect placeholder values in production | Identified |
-<<<<<<< HEAD
-=======
 | OandaMarketDataHelper | `src/app/quantum_signal_bridge.cpp` | Helper | Fetches OANDA data with ATR calculation | Resolved |
->>>>>>> 1e31ef77
 | CacheValidator | Referenced in tests | Validation | Validate real data providers | Updated |
 | ServiceInterfaces | `src/app/*` | Interface | Define service contracts | Consolidated |
 | MemoryTierServiceStub | `src/app/MemoryTierService.*` | Service | Mock memory tier management | Removed |
