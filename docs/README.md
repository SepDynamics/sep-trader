# SEP Trader Documentation

This directory consolidates project READMEs from across the repository into a single reference.

## README.md

# SEP Professional Trading System

**Version:** 2.0 Production  
**Build Status:** ✅ 177/177 Targets Successful  
**Deployment Status:** ✅ Production Ready with Web Interface  
**Last Updated:** August 21, 2025

## 🚀 Quick Start

```bash
# Clone and setup
git clone [repository-url]
cd sep-trader

# Local development deployment
./install.sh --minimal --no-docker
./build.sh --no-docker
./deploy.sh start    # launches Redis, trader service, WebSocket, and frontend

# Optional: run GPU metrics engine (can run remotely with REDIS_HOST/PORT)
./bin/quantum_pair_trainer &

# Access the system
# Web Interface: http://localhost
# Backend API:   http://localhost:5000
# WebSocket:     ws://localhost:8765
# Redis:         redis://localhost:6380
```

## 📋 System Overview

The **SEP Professional Trading System** is a modular trading platform composed of separate GPU and CPU services:

- **🧠 Remote GPU Metrics Engine**: C++/CUDA service that generates trading metrics
- **🖥️ CPU Trader Frontend**: React/TypeScript dashboard and CLI that operate on standard CPU hardware
- **📊 Redis Metrics Pipeline**: Streams GPU-generated metrics to the server and UI
- **⚡ Real-Time Operations**: WebSocket-based live trading and monitoring
- **🐳 Containerized Deployment**: Docker-based local and production deployment
- **☁️ Cloud-Native Architecture**: Deployable on commodity cloud instances

### Architecture Highlights

| Component | Technology | Purpose | Status |
|-----------|------------|---------|--------|
<<<<<<< HEAD
| **GPU Metrics Engine** | C++/CUDA | Generates trading metrics for Redis | ✅ Operational |
| **Trader Service** | Python | CPU runtime with REST & WebSocket APIs | ✅ Operational |
| **Web Dashboard** | React/TypeScript | Trading interface | ✅ Operational |
| **Redis Cache** | Redis 7 | Shared metrics & session storage | ✅ Operational |

The GPU engine can run on a separate machine and push results to the Redis cache,
letting the lightweight trader service operate on CPU-only hosts.
=======
| **GPU Metrics Engine** | C++/CUDA | Remote strategy and metric computation | ✅ Operational |
| **Trader Frontend** | React/TypeScript | CPU-runnable interface and CLI | ✅ Operational |
| **API Gateway** | Python/Flask | REST API and metric ingestion | ✅ Operational |
| **Real-Time Streamer** | WebSocket/Python | Live data distribution | ✅ Operational |
| **Redis Layer** | Redis 7 | Metrics bus and session cache | ✅ Operational |

### Current Components

- **GPU Metrics Engine** – runs on dedicated GPU hardware and pushes performance metrics through Redis.
- **Trader Frontend** – React/TypeScript dashboard and CLI that interact with the API over HTTP/WebSocket.
- **API Gateway** – Python/Flask service that consumes Redis streams and exposes REST endpoints.
- **Real-Time Streamer** – Python WebSocket service broadcasting live updates to clients.
- **Redis Layer** – central cache and message bus linking GPU outputs to CPU services.
>>>>>>> 9119394c

## 📚 Documentation Architecture

### Core Documentation

| Document | Purpose | Target Audience |
|----------|---------|-----------------|
| **[System Overview](docs/00_SEP_PROFESSIONAL_SYSTEM_OVERVIEW.md)** | Complete system architecture and operational status | System Architects, Technical Leadership |
| **[Deployment Guide](docs/01_DEPLOYMENT_INTEGRATION_GUIDE.md)** | Comprehensive deployment and integration procedures | DevOps Engineers, System Integrators |
| **[Web Interface Architecture](docs/02_WEB_INTERFACE_ARCHITECTURE.md)** | Frontend architecture, API specs, real-time integration | Frontend Developers, API Integrators |

## 🏗️ System Architecture

### Decoupled GPU/CPU Architecture

```
┌───────────────────────────┐
│   GPU Metrics Engine      │
│ (quantum_pair_trainer)    │
└──────────────┬────────────┘
               │ publishes metrics
               ▼
           ┌────────┐
           │ Redis  │
           └────┬───┘
                │ consumes metrics
┌───────────────▼───────────────┐
│        Trader Service         │
│  REST + WebSocket API (CPU)   │
└───────────────┬───────────────┘
                │
                ▼
┌────────────────────────────────┐
│      React Web Dashboard       │
└────────────────────────────────┘
```

### GPU/CPU Separation

The GPU metrics engine operates as an independent service and communicates with the CPU-side API and WebSocket services through Redis streams. This separation allows metrics to be generated on remote GPU hardware and pushed to the server for distribution to connected clients.

## 🚀 Deployment Options

### 1. Local Development Environment

**Recommended for:** Development, testing, backtesting, model training

```bash
# Complete local setup
./install.sh --minimal --no-docker
./build.sh --no-docker
./deploy.sh start

# Services available at:
# http://localhost      - Web Dashboard
# http://localhost:5000 - API Backend
# ws://localhost:8765   - WebSocket Service
# redis://localhost:6380 - Redis Cache
```

**Features:**
- Connects to a remote GPU metrics engine or local GPU if available
- Hot-reload development workflow
- Local data persistence
- Comprehensive debugging capabilities

### 2. Remote Production Environment

**Recommended for:** Live trading, 24/7 operations, production monitoring

```bash
# Automated droplet deployment
./scripts/deploy_to_droplet_complete.sh

# Manual production deployment
docker-compose -f docker-compose.production.yml up -d
```

**Infrastructure:**
- DigitalOcean Droplet (8GB RAM, 2 vCPUs)
- Persistent volume storage (50GB)
- Professional container orchestration
- Production-grade monitoring and health checks

## 🔧 Key Features

### Professional Trading Interface
- **Real-Time Dashboard**: Live trading metrics and performance analytics
- **Position Management**: Advanced position tracking and risk management
- **Configuration Management**: Dynamic
## alpha/README.md

# Alpha Strategy Development

This directory contains our systematic approach to improving SEP Engine's trading signal accuracy through iterative testing and refinement.

## Current Status (Updated Jan 8, 2025)

**✅ MAJOR PROGRESS - Build Fixed & Performance Enhanced:**
- **Current Performance**: 41.35% overall accuracy, 36.00% high-confidence accuracy
- **Build Status**: ✅ Fixed critical linker errors (engine.cu → engine.cpp)
- **QFH Optimization**: ✅ Parameters tuned and validated 
- **Volatility Integration**: ✅ Phase 1 volatility adaptation restored (+0.88% improvement)
- **Signal Quality**: High-confidence signal rate improved 5.1% → 6.9%

**Historical Baseline:**
- Phase 1: 50.94% accuracy (76 signals)
- Phase 2 (Previous): 40.91% accuracy (176 signals) - *regression identified*
- **Phase 3 (Current)**: 41.35% accuracy + volatility enhancement active

## Directory Structure

- `docs/` - Strategy analysis and findings documentation
- `experiments/` - Individual experiment configurations and scripts  
- `configs/` - Parameter configurations for testing
- `results/` - Test results and performance metrics

## Methodology

1. **Systematic Testing**: Each parameter change is tested and documented
2. **Performance Tracking**: Accuracy, signal count, and quality metrics recorded
3. **Regression Analysis**: When performance drops, identify root causes
4. **Iterative Improvement**: Build on successful modifications

## Key Findings So Far

### Phase 2 Regression Analysis
- **Quality Filter Impact**: Overly restrictive thresholds reduce signal count but don't improve accuracy
- **Regime Complexity**: Market regime adjustments add noise rather than value
- **Missing Components**: Phase 1's volatility adaptation was key to performance

### ✅ Completed Steps (Jan 8, 2025)
- ✅ **Build System Fixed**: Resolved engine.cu linker errors
- ✅ **QFH Parameter Optimization**: Systematic testing of k1/k2/trajectory_weight
- ✅ **Volatility Adaptation**: Successfully integrated Phase 1 volatility enhancement
- ✅ **Performance Validation**: Confirmed 41.35% baseline with improvements

### 🎯 Next Immediate Steps  
- **Pattern Vocabulary Enhancement**: Improve coherence avg 0.406 → >0.5
- **Multi-Timeframe Analysis**: Integrate M1/M5/M15 signal alignment
- **Advanced Parameter Tuning**: Test more aggressive optimization strategies
- **Target**: 45%+ overall accuracy, 45%+ high-confidence accuracy

### 📋 Latest Documentation
- `PROGRESS_SUMMARY_AUG1_2025.md` - Complete status and achievements
- `PHASE3_UNIFICATION_REPORT.md` - QFH integration details
- `QFH_TUNING_PROTOCOL.md` - Parameter optimization methodology

## frontend/readme/README.md

# Frontend Overview

This directory documents the structure of the React-based client for the SEP trading system.

## Dockerfile
Defines a containerized build that installs dependencies and serves the production build through Nginx, ensuring a consistent runtime for deployment.

## Environment Scripts
Scripts such as `env.sh` configure environment variables used during local development and image builds.

## `public/` Directory
Holds static assets like `index.html`, icons, and manifest files that are copied directly into the final build.

## `src/` Directory
Contains the React source code, including components and hooks that drive the user interface.

## Backend Dependencies
The frontend relies on backend REST APIs and WebSocket endpoints for data and live updates.

## frontend/src/components/readme/README.md

# Components Overview

## Dashboard
- **Context**: `useWebSocket` provides `connected`, `systemStatus`, `marketData`, `performanceData`, and `tradingSignals`.
- **State**: `systemInfo`, `performance`, `loading`, and `error` manage initial data load and error handling.
- **Hardcoded/Placeholders**:
  - Displays only the first four market symbols and first five signals.
  - Quick action buttons ("Start Trading", "Pause System", etc.) have no handlers.

## TradingPanel
- **Context**: `useWebSocket` supplies `connected`, `marketData`, and `tradingSignals`.
- **State**: `selectedSymbol` (`'EUR/USD'`), `orderType` (`'market'`), `quantity` (`10000`), `price`, `side` (`'buy'`), `loading`, and `message`.
- **Hardcoded/Placeholders**:
  - Currency `symbols` array and default order quantity.
  - After submitting an order, `quantity` resets to `100`.

## ConfigurationPanel
- **State**: `config`, `loading`, `saving`, and `message` drive configuration forms.
- **Hardcoded Defaults**: risk level `'medium'`, max position size `10000`, stop loss `5%`, refresh interval `30s`, debug mode `false`, log level `'INFO'`, API timeout `30s`, rate limit `60`.

## HomeDashboard
- **Context**: `useWebSocket` exposes connection state, system metrics, and live data.
- **State**: `apiHealth`, `activeTab`, `selectedPairs`, `commandHistory`, `commandInput`, and `isExecutingCommand` control dashboard interaction.
- **Hardcoded/Placeholders**:
  - `API_URL` defaults to `http://localhost:5000` if environment variable is missing.
  - Quick actions ("Upload Training Data", "Start Model Training", etc.) are UI stubs.

## PerformanceMetrics
- **Context**: Receives `connected` and `performanceData` from `useWebSocket`.
- **State**: `metrics`, `loading`, and `error` manage API fetch and display.

## MarketData
- **Context**: `useWebSocket` supplies live `marketData`.
- **State**: `selectedSymbol` initialized to `'EUR/USD'` (unused by current layout).

## SystemStatus
- **Context**: `useWebSocket` provides `connected` and `systemStatus`.
- **State**: `systemInfo`, `loading`, `error`, and `lastRefresh` handle polling logic.
- **Hardcoded/Placeholders**:
  - Refresh interval fixed at `30s`.
  - Component list (SEP Engine, Memory Tiers, Trading System, WebSocket Service) is static.

## TradingSignals
- **Context**: `useWebSocket` provides `connected` and `tradingSignals`.
- **State**: `filter` toggles between `all`, `buy`, and `sell` views.
- **Hardcoded/Placeholders**: Filter options and empty-state message strings.


## frontend/src/context/README.md

# WebSocket Context

Provides a React context for real-time communication with the trading backend via WebSocket.

## Responsibilities
- Establishes and maintains the WebSocket connection.
- Shares market data, system status, signals, and performance metrics across components.
- Manages reconnect logic, channel subscriptions, and heartbeat pings.

## Configuration
- `REACT_APP_WS_URL`: WebSocket endpoint (default `ws://localhost:8765`).
- `maxReconnectAttempts`: how many times to retry connecting (default `10`).
- `reconnectDelay`: delay in ms between reconnection attempts (default `3000`).

## frontend/src/services/README.md

# Services

Contains the API client used for all HTTP requests to the backend.

## Responsibilities
- Wraps fetch calls for authentication, market data, trading operations, and configuration.
- Manages an auth token and attaches it to request headers.

## Configuration
- `REACT_APP_API_URL`: base URL for API requests (default `http://localhost:5000`).
- `auth_token`: persisted in `localStorage` and used for `Authorization` headers.

## frontend/src/styles/README.md

# Styles

CSS modules defining the look and feel of the frontend.

## Responsibilities
- Declares global variables for colors, typography, and layout.
- Supplies component-specific styles for the dashboard, system status, and trading panels.
- Includes utility classes for grids, flex layouts, and badges.

## Configuration
- Customize theme via CSS variables such as `--primary-color` and `--background` in `index.css`.
- Media queries provide responsive design and optional dark mode.

## frontend/src/utils/README.md

# Utils

Hosts a complete API client for interacting with various backend endpoints.

## Responsibilities
- Sends REST requests for system status, trading actions, performance metrics, and configuration changes.
- Provides helper methods for pairs management, command execution, and data reload.

## Configuration
- `REACT_APP_API_URL`: base URL for all requests (default `http://localhost:5000`).
- Default headers include `Content-Type: application/json`; additional headers can be supplied per request.

## pitch/README.md

# SEP Dynamics - Investor Pitch Package
**Complete Investment Materials for Series A Funding**

---

## **📁 Package Overview**

This folder contains a comprehensive investment package for SEP Dynamics' **$15M Series A funding round**. Our patent-pending Quantum Field Harmonics (QFH) technology achieves **60.73% prediction accuracy** in live forex trading, representing a breakthrough in algorithmic trading.

**Investment Opportunity Summary:**
- **Raising:** $15M Series A
- **Valuation:** $85M pre-money, $100M post-money
- **Market Opportunity:** $7.4T daily forex market, $200B algorithmic trading software
- **Technology:** Patent-pending QFH system with proven live performance
- **Performance:** 60.73% accuracy vs ~55% industry best

---

## **📋 Document Index**

### **Core Investment Materials**

**[EXECUTIVE_SUMMARY.md](./EXECUTIVE_SUMMARY.md)**
- Complete business overview in executive format
- Key metrics, technology highlights, and investment thesis
- **Use:** First document to share with potential investors

**[PITCH_DECK.md](./PITCH_DECK.md)**
- 16-slide presentation covering full investment story
- Problem, solution, market, team, financials, and ask
- **Use:** Primary presentation for investor meetings

**[FINANCIAL_MODEL.md](./FINANCIAL_MODEL.md)**
- Detailed 5-year financial projections and business model
- Revenue streams, unit economics, and profitability analysis
- **Use:** Financial due diligence and modeling validation

### **Technical & Market Materials**

**[TECHNOLOGY_OVERVIEW.md](./TECHNOLOGY_OVERVIEW.md)**
- Deep dive into patent-pending QFH technology
- Technical architecture, competitive advantages, and roadmap
- **Use:** Technical due diligence and differentiation

**[MARKET_ANALYSIS.md](./MARKET_ANALYSIS.md)**
- Comprehensive market opportunity and competitive landscape
- Customer segmentation and go-to-market strategy
- **Use:** Market validation and opportunity sizing

### **Legal & Process Materials**

**[INVESTMENT_TERMS.md](./INVESTMENT_TERMS.md)**
- Series A term sheet with detailed investment structure
- Governance, rights, and exit strategy provisions
- **Use:** Term sheet negotiation and legal framework

**[DUE_DILIGENCE_MATERIALS.md](./DUE_DILIGENCE_MATERIALS.md)**
- Complete checklist of available due diligence materials
- Data room organization and access procedures
- **Use:** Due diligence process management

---

## **🎯 Investment Highlights**

### **Proven Technology**
✅ **60.73% Live Trading Accuracy** - Beats industry gold standard  
✅ **$50K+ Daily Profits** - Consistent profitability across 16+ currency pairs  
✅ **Patent Protection** - Filed August 3, 2025 (584961162ABX)  
✅ **Sub-millisecond Processing** - Real-time CUDA-accelerated analysis  

### **Massive Market Opportunity**
✅ **$7.4T Daily Market** - Global forex trading volume  
✅ **$200B Software Market** - Algorithmic trading technology  
✅ **60%+ Failure Rate** - Traditional systems create opportunity  
✅ **25% Annual Growth** - Rapidly expanding market  

### **Strong Financial Model**
✅ **$275M Revenue by 2029** - 158% 5-year CAGR  
✅ **85% Gross Margins** - Software scalability  
✅ **15:1 LTV/CAC Ratio** - Efficient customer economics  
✅ **20x+ Investor Returns** - Attractive exit scenarios  

### **Experienced Leadership**
✅ **Technical Founder** - Inventor of breakthrough technology  
✅ **Proven Execution** - Live system generating profits  
✅ **Industry Recognition** - Featured in Mark Rober's GlitterBomb 2.0  
✅ **Engineering Background** - Deep technical expertise  

---

## **📞 Next Steps for Investors**

### **Initial Interest**
1. **Review Executive Summary** - [EXECUTIVE_SUMMARY.md](./EXECUTIVE_SUMMARY.md)
2. **Schedule Initial Call** - alex@sepdynamics.com
3. **NDA Execution** - Required for detailed materials
4. **Pitch Presentation** - Full presentation and demo

### **Due Diligence Process**
1. **Data Room Access** - Complete documentation review
2. **Technology Demonstration** - Live trading system demo
3. **Reference Calls** - Customer and technical references
4. **Financial Validation** - Model review and verification

### **Investment Process**
1. **Term Sheet Negotiation** - Based on [INVESTMENT_TERMS.md](./INVESTMENT_TERMS.md)
2. **Legal Documentation** - Purchase agreement preparation
3. **Final Due Diligence** - Comprehensive third-party review
4. **Closing** - Funds transfer and board establishment

---

## **💡 Key Questions Answered**

### **Technology Questions**
- **"How does QFH work?"** → See [TECHNOLOGY_OVERVIEW.md](./TECHNOLOGY_OVERVIEW.md)
- **"What's your competitive advantage?"** → Patent protection + 60.73% accuracy
- **"Is this proven?"** → Yes, live trading with $50K+ daily profits
- **"Can this scale?"** → Enterprise architecture with CUDA acceleration

### **Market Questions**
- **"How big is the opportunity?"** → See [MARKET_ANALYSIS.md](./MARKET_ANALYSIS.md)
- **"Who are the competitors?"** → Renaissance (~55%), Two Sigma (~48%)
- **"What's your go-to-market?"** → Direct sales to hedge funds and institutions
- **"Why now?"** → First-mover advantage in quantum-inspired finance

### **Financial Questions**
- **"What's the business model?"** → See [FINANCIAL_MODEL.md](./FINANCIAL_MODEL.md)
- **"How do you make money?"** → SaaS + API + Enterprise + IP licensing
- **"What are the unit economics?"** → 15:1 LTV/CAC, 85% gross margins
- **"What's the exit strategy?"** → Strategic acquisition ($2-5B) or IPO

### **Investment Questions**
- **"What are the terms?"** → See [INVESTMENT_TERMS.md](./INVESTMENT_TERMS.md)
- **"What's the use of funds?"** → Team (40%), Product (27%), Sales (20%)
- **"What's the timeline?"** → 18 months to $10M ARR
- **"What's my return?"** → 20-40x potential return over 5-7 years

---

## **🔐 Confidentiality Notice**

**Important:** This pitch package contains confidential and proprietary information about SEP Dynamics' business, technology, and financial projections. 

**Access Requirements:**
- Executed Mutual Non-Disclosure Agreement (NDA)
- Verified accredited investor status
- Legitimate investment interest

**Restrictions:**
- No distribution without written consent
- No use for competitive purposes
- Return or destroy upon request
- Watermarked documents for tracking

---

## **📞 Contact Information**

### **Company**
**SEP Dynamics, Inc.**  
**Alexander J Nagy, Founder & CEO**  
📧 alex@sepdynamics.com  
🌐 [sepdynamics.com](https://sepdynamics.com)  
💼 [LinkedIn](https://linkedin.com/in/alexanderjnagy)  

### **Investment Inquiries**
For qualified investors interested in participating in our Series A round:
1. **Email:** alex@sepdynamics.com
2. **Subject Line:** "Series A Investment Interest - [Your Fund Name]"
3. **Include:** Brief fund overview and investment thesis fit
4. **Response Time:** 24-48 hours for qualified inquiries

### **Data Room Access**
**Secure Virtual Data Room**  
Access provided upon NDA execution and investor qualification  
**Administrator:** [Contact information provided separately]  

---

## **📈 Performance Dashboard**

### **Live System Metrics (Updated August 2025)**
- **Accuracy:** 60.73% (high-confidence signals)
- **Daily Profit:** $50,000+ average
- **Uptime:** 99.9%+ (24/7 operation)
- **Pairs Trading:** 16+ simultaneous currencies
- **Processing Speed:** <1ms signal generation

### **Business Metrics**
- **Patent Status:** Filed and under examination
- **Team Size:** 1 (founder) → scaling to 25+
- **Revenue Target:** $10M ARR by month 18
- **Customer Pipeline:** 50+ qualified prospects

---

*Last Updated: August 2025*  
*This package represents current information and forward-looking projections. All materials subject to confidentiality agreements and investor qualification requirements.*

---

## **📋 Document Checklist for Investors**

Before your first meeting, please review:
- [ ] [Executive Summary](./EXECUTIVE_SUMMARY.md) - Business overview
- [ ] [Pitch Deck](./PITCH_DECK.md) - Complete presentation
- [ ] [Market Analysis](./MARKET_ANALYSIS.md) - Market opportunity

For detailed due diligence:
- [ ] [Financial Model](./FINANCIAL_MODEL.md) - Complete financial projections
- [ ] [Technology Overview](./TECHNOLOGY_OVERVIEW.md) - Technical deep dive
- [ ] [Investment Terms](./INVESTMENT_TERMS.md) - Deal structure
- [ ] [Due Diligence Materials](./DUE_DILIGENCE_MATERIALS.md) - Process overview

**Estimated Review Time:** 2-3 hours for initial materials, 8-12 hours for complete package

## public/README.md

# SEP Dynamics Public Website

This is the commercial website for SEP Dynamics, showcasing our revolutionary Quantum Field Harmonics (QFH) technology for financial markets.

## Overview

The website presents:
- Quantum Field Harmonics technology overview
- Live trading performance metrics (60.73% accuracy)
- Patent portfolio information (Application #584961162ABX)
- Company information and leadership
- Investment and partnership opportunities

## Structure

```
public/
├── index.html          # Main website page
├── css/
│   └── main.css       # Styles with quantum-inspired design
├── js/
│   └── main.js        # Interactive features and animations
├── assets/
│   ├── favicon.ico    # Website favicon
│   ├── favicon.svg    # SVG favicon source
│   └── images/
│       └── sep-logo.svg  # Animated company logo
├── docs/
│   ├── technology/    # Technical documentation
│   ├── results/       # Performance metrics
│   └── patent/        # Patent portfolio details
└── commercial_package/
    └── INVESTOR_PRESENTATION.md  # Investment deck
```

## Key Features

- **Responsive Design**: Optimized for all devices
- **Dark Theme**: Professional quantum-inspired aesthetic
- **Animated Elements**: Smooth transitions and visual effects
- **Performance Optimized**: Fast loading with lazy loading
- **SEO Ready**: Proper meta tags and structure

## Technology Stack

- HTML5 with semantic markup
- CSS3 with custom properties and animations
- Vanilla JavaScript (no dependencies)
- SVG graphics with animations
- Google Fonts (Inter, JetBrains Mono)

## Deployment

The website is designed to be deployed on any static hosting service:

1. **GitHub Pages**: Push to `gh-pages` branch
2. **Netlify**: Connect repository and deploy
3. **Vercel**: Import project and deploy
4. **Traditional Hosting**: Upload all files via FTP

## Domain

The website is configured for `sepdynamics.com` (see CNAME file).

## Performance

- Lighthouse Score: 95+ (estimated)
- Page Load Time: <2s on 3G
- First Contentful Paint: <1s
- No external dependencies (except fonts)

## Browser Support

- Chrome/Edge: Full support
- Firefox: Full support
- Safari: Full support
- Mobile browsers: Fully responsive

## Contact

For inquiries about the website or technology:
- Email: alex@sepdynamics.com
- LinkedIn: [Alexander J Nagy](https://www.linkedin.com/in/alexanderjnagy)

## License

© 2025 SEP Dynamics, Inc. All rights reserved.
SEP Engine™ and Quantum Field Harmonics™ are trademarks of SEP Dynamics, Inc.
## _sep/testbed/README.md

# SEP Testbed

Experimental utilities and backtesting helpers live here. Define the
`SEP_BACKTESTING` macro at compile time to enable associated stubs in the main
codebase. Production builds should ignore this directory.

## src/app/readme/README.md

# Application Services Overview

## DataAccessService
**Files:** `DataAccessService.h`, `DataAccessService.cpp`

**Key functions**
- `bool isReady() const`
- `Result<std::string> storeObject(const std::string& collection, const std::map<std::string, std::any>& data, const std::string& id = "")`
- `Result<std::map<std::string, std::any>> retrieveObject(const std::string& collection, const std::string& id)`
- `Result<void> updateObject(const std::string& collection, const std::string& id, const std::map<std::string, std::any>& data)`
- `Result<void> deleteObject(const std::string& collection, const std::string& id)`
- `Result<std::vector<std::map<std::string, std::any>>> queryObjects(const std::string& collection, const std::vector<QueryFilter>& filters = {}, const std::vector<SortSpec>& sortSpecs = {}, int limit = 0, int skip = 0)`
- `Result<int> countObjects(const std::string& collection, const std::vector<QueryFilter>& filters = {})`
- `Result<std::shared_ptr<TransactionContext>> beginTransaction()`
- `Result<void> executeTransaction(std::function<Result<void>(std::shared_ptr<TransactionContext>)> operations)`
- `int registerChangeListener(const std::string& collection, std::function<void(const std::string&, const std::string&)> callback)`
- `Result<void> unregisterChangeListener(int subscriptionId)`
- `Result<void> createCollection(const std::string& collection, const std::string& schema = "")`
- `Result<void> deleteCollection(const std::string& collection)`
- `Result<std::vector<std::string>> getCollections()`

**TODO / Mock notes**
- Filtering currently supports only basic equality; full query support remains a TODO.

## MemoryTierService
**Files:** `MemoryTierService.h`, `MemoryTierService.cpp`

**Key functions**
- `Result<sep::memory::MemoryBlock*> allocate(std::size_t size, sep::memory::MemoryTierEnum tier)`
- `Result<void> deallocate(sep::memory::MemoryBlock* block)`
- `Result<sep::memory::MemoryBlock*> findBlockByPtr(void* ptr)`
- `Result<sep::memory::MemoryTier*> getTier(sep::memory::MemoryTierEnum tier)`
- `Result<float> getTierUtilization(sep::memory::MemoryTierEnum tier)`
- `Result<float> getTierFragmentation(sep::memory::MemoryTierEnum tier)`
- `Result<float> getTotalUtilization()`
- `Result<float> getTotalFragmentation()`
- `Result<void> defragmentTier(sep::memory::MemoryTierEnum tier)`
- `Result<void> optimizeBlocks()`
- `Result<void> optimizeTiers()`
- `Result<sep::memory::MemoryBlock*> promoteBlock(sep::memory::MemoryBlock* block)`
- `Result<sep::memory::MemoryBlock*> demoteBlock(sep::memory::MemoryBlock* block)`
- `Result<sep::memory::MemoryBlock*> updateBlockMetrics(sep::memory::MemoryBlock* block, float coherence, float stability, uint32_t generation, float contextScore)`
- `Result<std::string> getMemoryAnalytics()`
- `Result<std::string> getMemoryVisualization()`
- `Result<void> configureTierPolicies(const sep::memory::MemoryThresholdConfig& config)`
- `Result<void> optimizeRedisIntegration(int optimizationLevel)`
- `Result<std::string> allocateBlock(uint64_t size, MemoryTierLevel tier, const std::string& contentType, const std::vector<uint8_t>& initialData = {}, const std::map<std::string, std::string>& tags = {})`
- `Result<void> deallocateBlock(const std::string& blockId)`
- `Result<void> storeData(const std::string& blockId, const std::vector<uint8_t>& data, uint64_t offset = 0)`
- `Result<std::vector<uint8_t>> retrieveData(const std::string& blockId, uint64_t size, uint64_t offset = 0)`
- `Result<MemoryBlockMetadata> getBlockMetadata(const std::string& blockId)`
- `Result<void> moveBlockToTier(const std::string& blockId, MemoryTierLevel destinationTier, const std::string& reason = "Manual transition")`
- `Result<TierStatistics> getTierStatistics(MemoryTierLevel tier)`
- `Result<std::map<MemoryTierLevel, TierStatistics>> getAllTierStatistics()`
- `Result<void> configureTier(MemoryTierLevel tier, uint64_t totalCapacity, const std::map<std::string, std::string>& policies = {})`
- `Result<void> optimizeTiers(bool aggressive = false)`
- `int registerTransitionCallback(std::function<void(const TierTransitionRecord&)> callback)`
- `Result<void> unregisterTransitionCallback(int subscriptionId)`
- `Result<std::vector<TierTransitionRecord>> getTransitionHistory(int maxRecords = 100)`
- `Result<std::vector<MemoryAccessPattern>> getAccessPatterns(uint32_t minFrequency = 5)`

**TODO / Mock notes**
- No outstanding TODOs noted.

## PatternRecognitionService
**Files:** `PatternRecognitionService.h`, `PatternRecognitionService.cpp`

**Key functions**
- `bool isReady() const`
- `Result<std::string> registerPattern(const Pattern& pattern)`
- `Result<Pattern> getPattern(const std::string& patternId)`
- `Result<void> updatePattern(const std::string& patternId, const Pattern& pattern)`
- `Result<void> deletePattern(const std::string& patternId)`
- `Result<PatternClassification> classifyPattern(const Pattern& pattern)`
- `Result<std::vector<PatternMatch>> findSimilarPatterns(const Pattern& pattern, int maxResults = 10, float minScore = 0.7f)`
- `Result<PatternEvolution> getPatternEvolution(const std::string& patternId)`
- `Result<void> addEvolutionStage(const std::string& patternId, const Pattern& newStage)`
- `Result<std::vector<PatternCluster>> clusterPatterns(const std::vector<std::string>& patternIds = {}, int numClusters = 0)`
- `Result<float> calculateCoherence(const Pattern& pattern)`
- `Result<float> calculateStability(const Pattern& pattern)`
- `int registerChangeListener(std::function<void(const std::string&, const Pattern&)> callback)`
- `Result<void> unregisterChangeListener(int subscriptionId)`

**TODO / Mock notes**
- No outstanding TODOs noted.

## QuantumProcessingService
**Files:** `QuantumProcessingService.h`, `QuantumProcessingService.cpp`

**Key functions**
- `bool isReady() const`
- `Result<BinaryStateVector> processBinaryStateAnalysis(const QuantumState& state)`
- `Result<std::vector<QuantumFourierComponent>> applyQuantumFourierHierarchy(const QuantumState& state, int hierarchyLevels)`
- `Result<CoherenceMatrix> calculateCoherence(const QuantumState& state)`
- `Result<StabilityMetrics> determineStability(const QuantumState& state, const std::vector<QuantumState>& historicalStates)`
- `Result<QuantumState> evolveQuantumState(const QuantumState& state, const std::map<std::string, double>& evolutionParameters)`
- `Result<QuantumState> runQuantumPipeline(const QuantumState& state)`
- `std::map<std::string, std::string> getAvailableAlgorithms() const`

**TODO / Mock notes**
- Initialization check for `runQuantumPipeline` is temporarily skipped to avoid diamond inheritance issues.

## TradingLogicService
**Files:** `TradingLogicService.h`, `TradingLogicService.cpp`

**Key functions**
- `Result<void> processMarketData(const MarketDataPoint& dataPoint)`
- `Result<void> processMarketDataBatch(const std::vector<MarketDataPoint>& dataPoints)`
- `Result<OHLCVCandle> updateOHLCVCandle(const std::string& symbol, TradingTimeframe timeframe, const MarketDataPoint& dataPoint)`
- `Result<std::vector<OHLCVCandle>> getHistoricalCandles(const std::string& symbol, TradingTimeframe timeframe, int count, std::chrono::system_clock::time_point endTime)`
- `Result<std::vector<TradingSignal>> generateSignals(const MarketContext& context, const std::vector<std::string>& patternIds)`
- `Result<std::vector<TradingSignal>> generateSignalsFromPatterns(const std::vector<std::shared_ptr<Pattern>>& patterns, const MarketContext& context)`
- `Result<std::vector<TradingDecision>> makeDecisions(const std::vector<TradingSignal>& signals, const MarketContext& context)`
- `Result<PerformanceMetrics> evaluatePerformance(const std::vector<TradingDecision>& decisions, const MarketContext& currentContext)`
- `Result<PerformanceMetrics> backtestStrategy(const std::map<std::string, std::vector<OHLCVCandle>>& historicalData, const std::map<std::string, double>& parameters)`
- `int registerSignalCallback(std::function<void(const TradingSignal&)> callback)`
- `Result<void> unregisterSignalCallback(int subscriptionId)`
- `std::map<std::string, std::string> getAvailableStrategies() const`
- `Result<MarketContext> getCurrentMarketContext() const`

**TODO / Mock notes**
- No outstanding TODOs noted.

## MarketModelCache
**Files:** `market_model_cache.hpp`, `market_model_cache.cpp`

**Key functions**
- `bool ensureCacheForLastWeek(const std::string& instrument = "EUR_USD")`
- `const std::map<std::string, sep::trading::QuantumTradingSignal>& getSignalMap() const`
- `bool loadCache(const std::string& filepath)`
- `bool saveCache(const std::string& filepath) const`
- `void processAndCacheData(const std::vector<Candle>& raw_candles, const std::string& filepath)`
- `std::string getCacheFilepathForLastWeek(const std::string& instrument) const`

**TODO / Mock notes**
- Signal generation uses a placeholder based on simple price movement; integrate the full quantum pipeline.

## EnhancedMarketModelCache
**Files:** `enhanced_market_model_cache.hpp`, `enhanced_market_model_cache.cpp`

**Key functions**
- `bool ensureEnhancedCacheForInstrument(const std::string& instrument, TimeFrame timeframe = TimeFrame::M1)`
- `ProcessedSignal generateCorrelationEnhancedSignal(const std::string& target_asset, const std::string& timestamp)`
- `void updateCorrelatedAssets(const std::string& primary_asset)`
- `void optimizeCacheHierarchy()`
- `bool loadEnhancedCache(const std::string& filepath)`
- `bool saveEnhancedCache(const std::string& filepath) const`
- `CrossAssetCorrelation calculateCrossAssetCorrelation(const std::string& primary_asset, const std::vector<std::string>& correlated_assets)`
- `double calculatePairwiseCorrelation(const std::vector<double>& asset1_prices, const std::vector<double>& asset2_prices, std::chrono::milliseconds& optimal_lag)`
- `const std::unordered_map<std::string, CacheEntry>& getCacheEntries() const`
- `std::vector<ProcessedSignal> getCorrelationEnhancedSignals(const std::string& instrument) const`
- `CachePerformanceMetrics getPerformanceMetrics() const`

**TODO / Mock notes**
- No outstanding TODOs noted.

## MultiAssetSignalFusion
**Files:** `multi_asset_signal_fusion.hpp`, `multi_asset_signal_fusion.cpp`

**Key functions**
- `FusedSignal generateFusedSignal(const std::string& target_asset)`
- `std::vector<std::string> getCorrelatedAssets(const std::string& target_asset)`
- `CrossAssetCorrelation calculateDynamicCorrelation(const std::string& asset1, const std::string& asset2)`
- `double calculateCrossAssetBoost(const sep::trading::QuantumIdentifiers& signal, const CrossAssetCorrelation& correlation)`
- `FusedSignal fuseSignals(const std::vector<AssetSignal>& asset_signals)`
- `std::vector<double> calculateCorrelationMatrix(const std::vector<std::string>& assets)`
- `double calculateCrossAssetCoherence(const std::vector<AssetSignal>& signals)`
- `void updateCorrelationCache()`
- `void invalidateCorrelationCache()`
- `void logFusionDetails(const FusedSignal& signal)`
- `std::string serializeFusionResult(const FusedSignal& signal)`

**TODO / Mock notes**
- Correlation calculations currently use default values; historical data fetching via connector is a TODO.

## MarketRegimeAdaptiveProcessor
**Files:** `market_regime_adaptive.hpp`, `market_regime_adaptive.cpp`

**Key functions**
- `AdaptiveThresholds calculateRegimeOptimalThresholds(const std::string& asset)`
- `MarketRegime detectCurrentRegime(const std::string& asset)`
- `VolatilityLevel calculateVolatilityLevel(const std::vector<Candle>& data)`
- `TrendStrength calculateTrendStrength(const std::vector<Candle>& data)`
- `LiquidityLevel calculateLiquidityLevel(const std::string& asset)`
- `NewsImpactLevel calculateNewsImpact()`
- `QuantumCoherenceLevel calculateQuantumCoherence(const std::vector<Candle>& data)`
- `AdaptiveThresholds adaptThresholdsForRegime(const MarketRegime& regime)`
- `double calculateVolatilityAdjustment(VolatilityLevel volatility)`
- `double calculateTrendAdjustment(TrendStrength trend)`
- `double calculateLiquidityAdjustment(LiquidityLevel liquidity)`
- `double calculateNewsAdjustment(NewsImpactLevel news)`
- `double calculateCoherenceAdjustment(QuantumCoherenceLevel coherence)`
- `double calculateATR(const std::vector<Candle>& data, int periods = 14)`
- `double calculateRSI(const std::vector<Candle>& data, int periods = 14)`
- `double calculateSMA(const std::vector<Candle>& data, int periods)`
- `bool isLondonSession()`
- `bool isNewYorkSession()`
- `bool isTokyoSession()`
- `void logRegimeDetails(const MarketRegime& regime, const AdaptiveThresholds& thresholds)`
- `std::string serializeRegimeData(const MarketRegime& regime, const AdaptiveThresholds& thresholds)`
- `void updateRegimeCache(const std::string& asset)`
- `void invalidateRegimeCache()`

**TODO / Mock notes**
- No outstanding TODOs noted.

## Health Monitor (C interface)
**Files:** `health_monitor_c_wrapper.h`, `health_monitor_c_wrapper.cpp`

**Key functions**
- `int c_health_monitor_init()`
- `int c_health_monitor_get_status(CHealthStatus* status)`
- `void c_health_monitor_cleanup()`

**TODO / Mock notes**
- Lightweight C-style wrapper intended for integration; no TODOs currently documented.


## src/common/readme/README.md

# Common Headers

Shared headers live here to coordinate symbol handling across modules.

## Namespace Protection
- `namespace_protection.hpp` guards standard names like `std`, `string` and
  `cout` from macro pollution.
- Include it before and after any third‑party headers that redefine core
  symbols to push/restore the original macros.

## src/core/readme/README.md

# Core Component Overview

This document summarizes the intent of major components in `src/core` and highlights open
areas for future development. Notes on expected interactions with the `app` layer and
`cuda` utilities are included for context.

## cli_commands
- **Intent:** expose training operations through a command‑line interface.
- **Status:** current file is a stub that only logs actions.
- **TODO:** replace stub with real command dispatch and error handling.
- **Interactions:** invoked by `app` CLI utilities and expected to trigger CUDA‑backed
  training through other core managers.

## dynamic_config_manager
- **Intent:** provide a runtime configuration store sourced from files,
  environment variables, or command‑line arguments.
- **Status:** most getters/setters return defaults; load/save routines are not implemented.
- **TODO:** implement persistence, source tracking, and change callbacks.
- **Interactions:** supplies configuration to both `app` services and CUDA modules
  (e.g., GPU settings).

## kernel_implementations
- **Intent:** host‑side wrappers that launch CUDA kernels such as QBSA and QSH.
- **Status:** validates parameters then zeroes buffers; real kernel launches are missing.
- **TODO:** wire in actual CUDA kernels and comprehensive error handling.
- **Interactions:** called by higher‑level training code in `app` and core, bridging to
  low‑level `cuda` routines.

## Training Managers
### training_session_manager
- **Intent:** manage the lifecycle of a single training session for a currency pair.
- **Status:** placeholder start/end methods.
- **TODO:** initialize session state, manage coherence targets, and finalize metrics.
- **Interactions:** orchestrated by `app` services and coordinates CUDA training kernels.

### training_coordinator (Orchestrator)
- **Intent:** coordinate data fetching, feature encoding, model training/evaluation,
  registry persistence, and optional remote pushes.
- **Status:** functional sequential pipeline; limited logging and parallelism.
- **TODO:** enhance error reporting, parallel execution, and recovery logic.
- **Interactions:** invoked by CLI or service layers in `app` and delegates to trainers and
  evaluators that may leverage CUDA.

## dynamic_pair_manager
- **Intent:** manage runtime‑enabled trading pairs and enforce resource limits.
- **Status:** basic validation with placeholder resource checks.
- **TODO:** implement detailed resource requirement validation based on configuration.
- **Interactions:** used by `app` to control active pairs and to ensure resources are
  available before launching CUDA workloads.

## Interactions with `app` and `cuda`
Core modules expose APIs consumed by the `app` layer. CUDA utilities provide GPU
acceleration for compute‑intensive routines. Components such as CLI commands, dynamic
configuration, and training managers act as the glue connecting user‑facing `app`
services with CUDA implementations.


## src/cuda/readme/README.md

# CUDA Kernels Overview

This directory summarizes GPU entry points used across the trading engine.
Each entry point is a host function that configures and launches a device
kernel located in the surrounding `src/cuda` sources.

## Kernel entry points

- `launchAnalyzeBitPatternsKernel` – analyzes bit windows and returns
  coherence, stability and entropy metrics. Current implementation includes
  placeholder heuristics and stubbed helpers for trend detection, coherence
  and stability calculations.
- `launchQBSAKernel` – wraps `qbsa_kernel` for quantum bit state alignment
  by comparing expected vs. observed bitfields.
- `launchQSHKernel` – dispatches `qsh_kernel` to measure symmetry heuristics
  across 64‑bit chunks.
- `launchQFHBitTransitionsKernel` – evaluates forward‑window bit transitions
  through `qfhKernel`, producing damped coherence and stability scores.
- `launchProcessPatternKernel` – runs `processPatternKernel` to evolve and
  interact pattern attributes.
- `launchMultiPairProcessingKernel` – CUDA façade that forwards work to the
  core multi‑pair processing kernel.
- `launchTickerOptimizationKernel` – front‑end for ticker optimization. The
  device `optimization_kernel` only performs a simple gradient step and is
  intended as a placeholder for a more sophisticated optimizer.

## Additional kernels

`similarity_kernel` and `blend_kernel` exist in `quantum_kernels.cu` but are
not wired to public launchers. They are kept as references for future
embedding comparison and context blending work.


## src/io/readme/README.md

# IO Connectors Overview

Modules under `src/io` provide external interfaces for data ingress and
language bindings.

## OANDA connector

Files: `oanda_connector.*`, `oanda_constants.h`

- Handles REST and streaming communication with the OANDA trading platform
  using libcurl.
- Features historical candle retrieval, real‑time price streaming, account
  and order queries, plus basic order placement.
- Implements caching, ATR‑based volatility assessment and simple candle
  validation.
- Helper `MarketDataConverter` transforms OANDA structures to byte streams
  and bitstreams for CUDA processing.
- **Mock/placeholder aspects:** timestamp hashing and simplified
  normalization in `MarketDataConverter`, minimal optimization in ATR and
  volatility calculations, and order tracking utilities that expose limited
  error handling.

## C API

Files: `sep_c_api.*`, `sep.pc.in`

- Exposes the DSL interpreter through a C interface for embedding or
  scripting from non‑C++ languages.
- Supports executing source strings or files, fetching variable values and
  querying interpreter state.
- `sep.pc.in` supplies pkg‑config metadata for downstream build systems.
- **Mock/placeholder aspects:** the API targets alpha functionality and does
  not currently manage asynchronous execution or advanced type conversions.


## src/readme/README.md

# Source Directory Overview

The `src` folder hosts the project's primary code modules:

- **app** – Application services, command-line interfaces, and trading logic orchestrators.
- **core** – Engine components for pattern analysis, training, and system coordination.
- **cuda** – GPU kernels and CUDA utilities for accelerated computation.
- **io** – Connectors for market data, external APIs, and C interface bindings.
- **util** – Shared utilities, helpers, and infrastructure support.
- **common** – Minimal shared headers and scaffolding.

Several submodules contain stubbed or placeholder implementations pending full development.

## src/util/readme/README.md

# Utility Helpers

This directory documents core helpers powering the SEP DSL environment.

## Compiler
- `compiler.*` converts parsed DSL into bytecode via `BytecodeProgram` and
  `CompiledProgram` wrappers.
- Simplified AST stubs underpin compilation; stream mocks previously used for
  testing have been removed to keep behaviour deterministic.

## Interpreter
- `interpreter.*` executes AST nodes against a scoped `Environment` and exposes
  built‑in functions via a registration map.
- Module loading and export tracking remain TODO items and some legacy function
  hooks persist until the built‑ins are fully migrated.

## Memory Tiers
- `memory_tier*` and `memory_tier_manager*` provide a tiered allocation system
  (STM, MTM, LTM) with promotion, fragmentation metrics and optional
  serialization.

## Mocked or Deprecated Components
- `array_protection.h` is deprecated in favor of the consolidated
  `sep_precompiled` header.
- `stdlib.cpp` carries placeholder modules and interpreter notes flag incomplete
  pattern input handling.

## testing/readme/README.md

# Testing and Real Data Protocols

This directory describes how to run SEP's real data validation scripts and what
outputs to expect. **All procedures enforce a strict zero‑tolerance policy for
synthetic or fabricated market data.** Only authentic records from the OANDA
Practice API are acceptable.

## Shell Scripts

### `real_data_validation.sh`
Collects and verifies two weeks of historical forex data and performs a short
live‑stream test.

**Key steps**
1. Loads OANDA credentials from `OANDA.env`.
2. Fetches 14 days of candles for major pairs (`EUR_USD`, `GBP_USD`, `USD_JPY`,
   `AUD_USD`, `USD_CHF`) across multiple granularities.
3. Writes JSON files and fetch logs under `testing/real_data/historical/` and
   `testing/real_data/validation_reports/`.
4. Generates a markdown integrity report summarising file sizes, record counts
   and timestamp ranges.
5. Executes a 5‑minute live‑stream test to verify real‑time connectivity.

**Expected output**
- `testing/real_data/historical/*.json` – authentic candle data.
- `testing/real_data/validation_reports/` – logs and the integrity report.
- `testing/real_data/live_streams/` – live stream captures when enabled.

### `retail_data_validation.sh`
Validates the broader retail development kit using only real market data.

**Key steps**
1. Checks system status and confirms OANDA API connectivity.
2. Validates the existing real‑data cache and fetches fresh weekly data for a
   wider set of major pairs.
3. Runs quantum processing tests on the retrieved data.
4. Produces authenticity evidence in `validation/retail_kit_proof/`.

**Expected output**
- `validation/real_data_logs/` – system and cache validation logs.
- `validation/weekly_validation/<PAIR>/` – per‑pair weekly fetch logs.
- `validation/quantum_tests/` and `validation/pair_analysis/` – quantum
  processing results.
- `validation/retail_kit_proof/data_authenticity_report_<DATE>.md` – final report
  confirming that only genuine OANDA data was used.

## Directory Overview

### `examples/`
Contains simple `.sep` patterns (`test_basic.sep`, `test_fixed.sep`) to verify the
DSL runtime. These examples are purely demonstrative and do **not** use market
prices.

### `real_data/`
Created automatically by `real_data_validation.sh` to store authentic market
records and validation reports. This directory is not version‑controlled and
should contain **only** genuine OANDA outputs.

---
Running either script without legitimate OANDA credentials or by introducing
synthetic data violates project policy and invalidates all results.

## tests/README.md

# SEP Test Suite

This directory defines the skeleton for a new GoogleTest based suite.

## Test Categories
### Unit Tests
* **core/** – engine algorithms, pattern processing, memory management, CUDA kernel dispatch
* **util/** – parser, serialization, mathematical helpers, memory tier management
* **io/** – OANDA connector, market data conversion, C API surface
* **app/** – `trader_cli`, `data_downloader`, `sep_dsl_interpreter`, `quantum_tracker`

### Integration Tests
Validate interactions across modules such as data download → processing → CLI
commands and live OANDA connectivity (sandbox).

### Performance Tests
Micro benchmarks for CUDA kernels, memory pool throughput, and real-time
streaming performance.

## Building
Testing is not yet implemented. Add test executables with `add_sep_test` as
fixtures are created. No CUDA runtime is required for placeholder configuration.

## tests/readme/README.md

# Test Suite Overview

This directory summarizes the layout of the test suite.

## Unit
Focused checks for individual components. Current coverage targets core engine logic, utility helpers, I/O surfaces, and application wrappers.

## Integration
End-to-end flows combining multiple modules. These tests validate that subsystems interoperate correctly.

## Performance
Benchmarks measuring computational throughput and latency for critical paths.


## tests/unit/app/README.md

# App Unit Tests

No unit tests are present yet. Future work should cover command-line utilities and application-level behavior.


## tests/unit/core/README.md

# Core Unit Tests

Existing tests:
- `coherence_manager_test.cpp`
- `result_types_test.cpp`

Additional coverage is needed for other engine components and edge cases.


## tests/unit/io/README.md

# IO Unit Tests

Existing tests:
- `sep_c_api_test.cpp`

Future tests should exercise additional I/O interfaces and failure modes.


## tests/unit/util/README.md

# Util Unit Tests

Existing tests:
- `error_handling_test.cpp`

Further tests are required for remaining utility functions and helpers.
<|MERGE_RESOLUTION|>--- conflicted
+++ resolved
@@ -48,15 +48,6 @@
 
 | Component | Technology | Purpose | Status |
 |-----------|------------|---------|--------|
-<<<<<<< HEAD
-| **GPU Metrics Engine** | C++/CUDA | Generates trading metrics for Redis | ✅ Operational |
-| **Trader Service** | Python | CPU runtime with REST & WebSocket APIs | ✅ Operational |
-| **Web Dashboard** | React/TypeScript | Trading interface | ✅ Operational |
-| **Redis Cache** | Redis 7 | Shared metrics & session storage | ✅ Operational |
-
-The GPU engine can run on a separate machine and push results to the Redis cache,
-letting the lightweight trader service operate on CPU-only hosts.
-=======
 | **GPU Metrics Engine** | C++/CUDA | Remote strategy and metric computation | ✅ Operational |
 | **Trader Frontend** | React/TypeScript | CPU-runnable interface and CLI | ✅ Operational |
 | **API Gateway** | Python/Flask | REST API and metric ingestion | ✅ Operational |
@@ -70,7 +61,6 @@
 - **API Gateway** – Python/Flask service that consumes Redis streams and exposes REST endpoints.
 - **Real-Time Streamer** – Python WebSocket service broadcasting live updates to clients.
 - **Redis Layer** – central cache and message bus linking GPU outputs to CPU services.
->>>>>>> 9119394c
 
 ## 📚 Documentation Architecture
 
