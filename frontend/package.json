{
  "name": "sep-trading-frontend",
  "version": "1.0.0",
  "description": "SEP Professional Trading System Frontend",
  "private": true,
  "dependencies": {
    "@csstools/normalize.css": "^12.1.1",
    "@testing-library/jest-dom": "^5.16.4",
    "@testing-library/react": "^13.3.0",
    "@testing-library/user-event": "^13.5.0",
    "autoprefixer": "^10.4.14",
    "axios": "^1.4.0",
    "lucide-react": "^0.263.1",
    "postcss": "^8.4.24",
    "react": "^18.2.0",
    "react-dom": "^18.2.0",
    "react-router-dom": "^6.3.0",
    "recharts": "^2.7.2",
    "socket.io-client": "^4.7.2",
    "styled-components": "^5.3.11",
    "tailwindcss": "^3.3.3"
  },
  "scripts": {
    "start": "react-scripts start",
    "build": "react-scripts build",
    "test": "react-scripts test",
    "eject": "react-scripts eject"
  },
  "eslintConfig": {
    "extends": [
      "react-app",
      "react-app/jest"
    ]
  },
  "browserslist": {
    "production": [
      ">0.2%",
      "not dead",
      "not op_mini all"
    ],
    "development": [
      "last 1 chrome version",
      "last 1 firefox version",
      "last 1 safari version"
    ]
  },
  "devDependencies": {
    "@types/styled-components": "^5.1.26",
    "eslint-config-react-app": "^7.0.1",
    "react-scripts": "^5.0.1",
<<<<<<< HEAD
    "typescript": "^4.9.5",
    "@types/react": "^18.2.0",
    "@types/react-dom": "^18.2.0",
    "@types/jest": "^29.5.5"
=======
    "typescript": "^5.3.3"
>>>>>>> 33f440a0
  },
  "proxy": "http://localhost:8080"
}<|MERGE_RESOLUTION|>--- conflicted
+++ resolved
@@ -48,14 +48,11 @@
     "@types/styled-components": "^5.1.26",
     "eslint-config-react-app": "^7.0.1",
     "react-scripts": "^5.0.1",
-<<<<<<< HEAD
     "typescript": "^4.9.5",
     "@types/react": "^18.2.0",
     "@types/react-dom": "^18.2.0",
     "@types/jest": "^29.5.5"
-=======
     "typescript": "^5.3.3"
->>>>>>> 33f440a0
   },
   "proxy": "http://localhost:8080"
 }